/*
 * Zinc - The incremental compiler for Scala.
 * Copyright Scala Center, Lightbend, and Mark Harrah
 *
 * Licensed under Apache License 2.0
 * SPDX-License-Identifier: Apache-2.0
 *
 * See the NOTICE file distributed with this work for
 * additional information regarding copyright ownership.
 */

package sbt
package internal
package inc

import xsbti.ArtifactInfo
import xsbti.compile.{ MultipleOutput, Output, SingleOutput }
import scala.util
import java.nio.file.Path
import CompilerArguments.{ absString, BootClasspathOption }
import sbt.io.IO
import sbt.io.syntax._

/**
 * Construct the list of compiler arguments that are passed to the Scala
 * compiler based on the current `xsbti.compile.ScalaInstance` and the
 * user-defined `xsbti.compile.ClasspathOptions`.
 *
 * This is required because Scala compiler arguments change depending on
 * the Scala version, e.g. the jars for the Scala library and the Scala
 * compiler have to be present in the classpath and match the Scala version
 * of the current Scala compiler.
 *
 * The Scala home property (`scala.home`) must be unset because Scala puts
 * jars in that directory and pass it in as `bootclasspath`. Therefore, the
 * contents of this property are managed by this implementation and it's
 * strictly forbidden that the client manages this property.
 *
 * @param scalaInstance The instance that defines the Scala version and the
 *                      options that depend on it (e.g. Scala library JAR).
 * @param cpOptions The classpath options for the Scala compiler.
 */
final class CompilerArguments(
    scalaInstance: xsbti.compile.ScalaInstance,
    cpOptions: xsbti.compile.ClasspathOptions
) {
  def makeArguments(
      sources: Seq[Path],
      classpath: Seq[Path],
      output: Option[Path],
      options: Seq[String]
  ): Seq[String] =
    CompilerArguments.outputOption(output) ++
      makeArguments(sources, classpath, options)

  def makeArguments(
      sources: Seq[Path],
      classpath: Seq[Path],
      output: Output,
      options: Seq[String]
  ): Seq[String] =
    CompilerArguments.outputOption(output) ++
      makeArguments(sources, classpath, options)

  def makeArguments(
      sources: Seq[Path],
      classpath: Seq[Path],
      options: Seq[String]
  ): Seq[String] = {
    /* Add dummy to avoid Scalac misbehaviour for empty classpath (as of 2.9.1). */
    def dummy: String = "dummy_" + Integer.toHexString(util.Random.nextInt())

    checkScalaHomeUnset()
    val compilerClasspath = finishClasspath(classpath)
    val stringClasspath =
      if (compilerClasspath.isEmpty) dummy
      else absString(compilerClasspath)
    val classpathOption = Seq("-classpath", stringClasspath)
    val bootClasspath = bootClasspathOption(hasLibrary(classpath))
    options ++ bootClasspath ++ classpathOption ++ abs(sources)
  }

  /**
   * Finish the classpath by adding extra Scala classpath entries if required.
   *
   * @param classpath The classpath seed to be modified.
   * @return A classpath ready to be passed to the Scala compiler.
   */
  def finishClasspath(classpath: Seq[Path]): Seq[Path] = {
    val filteredClasspath = filterLibrary(classpath)
<<<<<<< HEAD
    val extraCompiler = include(cpOptions.compiler, scalaInstance.compilerJars.map(_.toPath)*)
=======
    val extraCompiler =
      include(cpOptions.compiler, scalaInstance.compilerJars.toIndexedSeq.map(_.toPath): _*)
>>>>>>> 0787c427
    val otherJars = scalaInstance.otherJars.toList.map(_.toPath)
    val extraClasspath = include(cpOptions.extra, otherJars*)
    filteredClasspath ++ extraCompiler ++ extraClasspath
  }

  def createBootClasspathFor(classpath: Seq[Path]): String =
    createBootClasspath(hasLibrary(classpath) || cpOptions.compiler || cpOptions.extra)

  /**
   * Return the Scala library to the boot classpath if `addLibrary` is true.
   * @param addLibrary Flag to return the Scala library.
   */
  def createBootClasspath(addLibrary: Boolean): String = {
    def findBoot: String = {
      import scala.jdk.CollectionConverters._
      System.getProperties.asScala.iterator
        .collectFirst {
          case (k, v) if k.endsWith(".boot.class.path") => v
        }
        .getOrElse("")
    }
    val originalBoot = Option(System.getProperty("sun.boot.class.path")).getOrElse(findBoot)
    if (addLibrary) {
      val newBootPrefix =
        if (originalBoot.isEmpty) ""
        else originalBoot + java.io.File.pathSeparator
      newBootPrefix + absString(scalaInstance.libraryJars.map(_.toPath))
    } else originalBoot
  }

  def filterLibrary(classpath: Seq[Path]) =
    if (!cpOptions.filterLibrary) classpath
    else classpath.filterNot(isScalaLibrary)

  def hasLibrary(classpath: Seq[Path]) = classpath.exists(isScalaLibrary)

  def bootClasspathOption(addLibrary: Boolean): Seq[String] =
    if (!cpOptions.autoBoot) Nil
    else Seq(BootClasspathOption, createBootClasspath(addLibrary))

  def bootClasspath(addLibrary: Boolean): Seq[Path] =
    if (!cpOptions.autoBoot) Nil
    else IO.parseClasspath(createBootClasspath(addLibrary)).map(_.toPath)

  def bootClasspathFor(classpath: Seq[Path]) =
    bootClasspath(hasLibrary(classpath))

  def extClasspath: Seq[Path] =
    List("java.ext.dirs", "scala.ext.dirs").flatMap(k =>
      (IO.parseClasspath(System.getProperty(k, "")) * "*.jar").get().map(_.toPath)
    )

  private[this] def include(flag: Boolean, jars: Path*) =
    if (flag) jars
    else Nil

  private[this] def abs(files: Seq[Path]) =
    files.map(_.toAbsolutePath.toString).sortWith(_ < _)

  private[this] def checkScalaHomeUnset(): Unit = {
    val scalaHome = System.getProperty("scala.home")
    assert(
      (scalaHome eq null) || scalaHome.isEmpty,
      "'scala.home' should not be set (was " + scalaHome + ")"
    )
  }

  private[this] val isScalaLibrary: Path => Boolean = file => {
    val name = file.getFileName.toString
    name.contains(ArtifactInfo.ScalaLibraryID) ||
    scalaInstance.libraryJars.exists(_.getName == name)
  }
}

object CompilerArguments {
  val BootClasspathOption = "-bootclasspath"

  def abs(files: Seq[Path]): List[String] = files.toList.map(_.toAbsolutePath.toString)

  def abs(files: Set[Path]): List[String] = abs(files.toList)

  def absString(files: Seq[Path]): String =
    abs(files).mkString(java.io.File.pathSeparator)

  def absString(files: Set[Path]): String = absString(files.toList)

  def absString(files: Array[Path]): String = absString(files.toList)

  def outputOption(output: Output): Seq[String] = {
    /* Oracle Javac doesn't support multiple output directories
     * However, we use multiple output directories in case the
     * user provides their own Javac compiler that can indeed
     * make use of it (e.g. the Eclipse compiler does this via EJC).
     * See https://github.com/sbt/zinc/issues/163. */
    val target = output match {
      case so: SingleOutput  => Some(so.getOutputDirectoryAsPath)
      case _: MultipleOutput => None
    }
    outputOption(target)
  }

  def outputOption(outputDirectory: Option[Path]): Seq[String] = {
    outputDirectory
      .map(output => List("-d", output.toAbsolutePath.toString))
      .getOrElse(Nil)
  }
}<|MERGE_RESOLUTION|>--- conflicted
+++ resolved
@@ -88,12 +88,8 @@
    */
   def finishClasspath(classpath: Seq[Path]): Seq[Path] = {
     val filteredClasspath = filterLibrary(classpath)
-<<<<<<< HEAD
-    val extraCompiler = include(cpOptions.compiler, scalaInstance.compilerJars.map(_.toPath)*)
-=======
     val extraCompiler =
-      include(cpOptions.compiler, scalaInstance.compilerJars.toIndexedSeq.map(_.toPath): _*)
->>>>>>> 0787c427
+      include(cpOptions.compiler, scalaInstance.compilerJars.toIndexedSeq.map(_.toPath)*)
     val otherJars = scalaInstance.otherJars.toList.map(_.toPath)
     val extraClasspath = include(cpOptions.extra, otherJars*)
     filteredClasspath ++ extraCompiler ++ extraClasspath
