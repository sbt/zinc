--- conflicted
+++ resolved
@@ -240,12 +240,8 @@
       cache: collection.concurrent.Map[VirtualFileRef, (Long, XStamp)],
       converter: FileConverter,
       getStamp: VirtualFileRef => XStamp
-<<<<<<< HEAD
   ): VirtualFileRef => XStamp = { (key: VirtualFileRef) =>
-=======
-  ): VirtualFileRef => XStamp = { key: VirtualFileRef =>
     import scala.collection.JavaConverters._
->>>>>>> 8ae644ae
     val p = converter.toPath(key)
     val ts =
       try IO.getModifiedTimeOrZero(p.toFile)
