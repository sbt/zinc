/*
 * Zinc - The incremental compiler for Scala.
 * Copyright Scala Center, Lightbend, and Mark Harrah
 *
 * Licensed under Apache License 2.0
 * SPDX-License-Identifier: Apache-2.0
 *
 * See the NOTICE file distributed with this work for
 * additional information regarding copyright ownership.
 */

package sbt
package internal
package inc

import java.lang.reflect.Field
import scala.collection._

object ReflectUtilities {

  /** Converts the camelCase String `name` to lowercase separated by `separator`. */
  def transformCamelCase(name: String, separator: Char): String = {
    val buffer = new StringBuilder
    for (char <- name) {
      import java.lang.Character._
      if (isUpperCase(char)) {
        buffer += separator
        buffer += toLowerCase(char)
      } else
        buffer += char
    }
    buffer.toString
  }

  def ancestry(clazz: Class[?]): List[Class[?]] =
    if (clazz == classOf[AnyRef] || !classOf[AnyRef].isAssignableFrom(clazz)) List(clazz)
    else clazz :: ancestry(clazz.getSuperclass)

<<<<<<< HEAD
  def fields(clazz: Class[?]) =
    mutable.OpenHashMap(ancestry(clazz).flatMap(_.getDeclaredFields).map(f => (f.getName, f))*)
=======
  def fields(clazz: Class[?]): mutable.Map[String, Field] =
    mutable.AnyRefMap(ancestry(clazz).flatMap(_.getDeclaredFields).map(f => (f.getName, f)): _*)
>>>>>>> f136f988

  /**
   * Collects all `val`s of type `T` defined on value `self`.
   * The returned Map maps the name of each `val` to its value.
   * This depends on scalac implementation details to determine what is a `val` using only Java reflection.
   */
  def allValsC[T](self: AnyRef, clazz: Class[T]): immutable.SortedMap[String, T] = {
    var mappings = new immutable.TreeMap[String, T]
    val correspondingFields = fields(self.getClass)
    for (method <- self.getClass.getMethods) {
      if (method.getParameterTypes.isEmpty && clazz.isAssignableFrom(method.getReturnType)) {
        for (
          field <- correspondingFields.get(method.getName)
          if field.getType == method.getReturnType
        ) {
          val value = method.invoke(self).asInstanceOf[T]
          if (value == null)
            throw new UninitializedVal(method.getName, method.getDeclaringClass.getName)
          mappings += ((method.getName, value))
        }
      }
    }
    mappings
  }

  /**
   * Collects all `val`s of type `T` defined on value `self`.
   * The returned Map maps the name of each `val` to its value.
   * This requires an available `Manifest` for `T` and depends on scalac implementation details to determine
   * what is a `val` using only Java reflection.
   */
  def allVals[T](
      self: AnyRef
  )(implicit mt: scala.reflect.Manifest[T]): immutable.SortedMap[String, T] =
    allValsC(self, mt.runtimeClass).asInstanceOf[immutable.SortedMap[String, T]]
}

/** An exception to indicate that while traversing the `val`s for an instance of `className`, the `val` named `valName` was `null`. */
final class UninitializedVal(val valName: String, val className: String)
    extends RuntimeException(
      "val " + valName + " in class " + className + " was null.\nThis is probably an initialization problem and a 'lazy val' should be used."
    )<|MERGE_RESOLUTION|>--- conflicted
+++ resolved
@@ -36,13 +36,8 @@
     if (clazz == classOf[AnyRef] || !classOf[AnyRef].isAssignableFrom(clazz)) List(clazz)
     else clazz :: ancestry(clazz.getSuperclass)
 
-<<<<<<< HEAD
-  def fields(clazz: Class[?]) =
-    mutable.OpenHashMap(ancestry(clazz).flatMap(_.getDeclaredFields).map(f => (f.getName, f))*)
-=======
   def fields(clazz: Class[?]): mutable.Map[String, Field] =
-    mutable.AnyRefMap(ancestry(clazz).flatMap(_.getDeclaredFields).map(f => (f.getName, f)): _*)
->>>>>>> f136f988
+    mutable.AnyRefMap(ancestry(clazz).flatMap(_.getDeclaredFields).map(f => (f.getName, f))*)
 
   /**
    * Collects all `val`s of type `T` defined on value `self`.
