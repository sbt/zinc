/*
 * Zinc - The incremental compiler for Scala.
 * Copyright 2011 - 2017, Lightbend, Inc.
 * Copyright 2008 - 2010, Mark Harrah
 * This software is released under the terms written in LICENSE.
 */

package sbt
package internal
package inc
package classpath

import java.io.File
import java.net.{ URI, URL, URLClassLoader }
import sbt.io.{ IO, Path, PathFinder, Using }
import xsbti.compile.ScalaInstance

object ClasspathUtilities {
  def toLoader(finder: PathFinder): ClassLoader = toLoader(finder, rootLoader)
  def toLoader(finder: PathFinder, parent: ClassLoader): ClassLoader =
    new URLClassLoader(finder.getURLs, parent)

  def toLoader(paths: Seq[File]): ClassLoader = toLoader(paths, rootLoader)
  def toLoader(paths: Seq[File], parent: ClassLoader): ClassLoader =
    new URLClassLoader(Path.toURLs(paths), parent)

  def toLoader(paths: Seq[File],
               parent: ClassLoader,
               resourceMap: Map[String, String]): ClassLoader =
    new URLClassLoader(Path.toURLs(paths), parent) with RawResources {
      override def resources = resourceMap
    }

  def toLoader(paths: Seq[File],
               parent: ClassLoader,
               resourceMap: Map[String, String],
               nativeTemp: File): ClassLoader =
    new URLClassLoader(Path.toURLs(paths), parent) with RawResources with NativeCopyLoader {
      override def resources = resourceMap
      override val config = new NativeCopyConfig(nativeTemp, paths, javaLibraryPaths)
      override def toString =
        s"""|URLClassLoader with NativeCopyLoader with RawResources(
            |  urls = $paths,
            |  parent = $parent,
            |  resourceMap = ${resourceMap.keySet},
            |  nativeTemp = $nativeTemp
            |)""".stripMargin
    }

  def javaLibraryPaths: Seq[File] = IO.parseClasspath(System.getProperty("java.library.path"))

  lazy val rootLoader = {
    def parent(loader: ClassLoader): ClassLoader = {
      val p = loader.getParent
      if (p eq null) loader else parent(p)
    }
    val systemLoader = ClassLoader.getSystemClassLoader
    if (systemLoader ne null) parent(systemLoader)
    else parent(getClass.getClassLoader)
  }
  lazy val xsbtiLoader = classOf[xsbti.Launcher].getClassLoader

  final val AppClassPath = "app.class.path"
  final val BootClassPath = "boot.class.path"

  def createClasspathResources(classpath: Seq[File],
                               instance: ScalaInstance): Map[String, String] = {
    createClasspathResources(classpath, Array(instance.libraryJar))
  }

  def createClasspathResources(appPaths: Seq[File], bootPaths: Seq[File]): Map[String, String] = {
    def make(name: String, paths: Seq[File]) = name -> Path.makeString(paths)
    Map(make(AppClassPath, appPaths), make(BootClassPath, bootPaths))
  }

  private[sbt] def filterByClasspath(classpath: Seq[File], loader: ClassLoader): ClassLoader =
    new ClasspathFilter(loader, xsbtiLoader, classpath.toSet)

  /**
   * Creates a ClassLoader that contains the classpath and the scala-library from
   * the given instance.
   */
  def makeLoader(classpath: Seq[File], instance: ScalaInstance): ClassLoader =
    filterByClasspath(classpath, makeLoader(classpath, instance.loaderLibraryOnly, instance))

  def makeLoader(classpath: Seq[File], instance: ScalaInstance, nativeTemp: File): ClassLoader =
    filterByClasspath(classpath,
                      makeLoader(classpath, instance.loaderLibraryOnly, instance, nativeTemp))

  def makeLoader(classpath: Seq[File], parent: ClassLoader, instance: ScalaInstance): ClassLoader =
    toLoader(classpath, parent, createClasspathResources(classpath, instance))

  def makeLoader(classpath: Seq[File],
                 parent: ClassLoader,
                 instance: ScalaInstance,
                 nativeTemp: File): ClassLoader =
    toLoader(classpath, parent, createClasspathResources(classpath, instance), nativeTemp)

  private[sbt] def printSource(c: Class[_]) =
    println(c.getName + " loader=" + c.getClassLoader + " location=" + IO.classLocationFile(c))

  def isArchive(file: File): Boolean = isArchive(file, contentFallback = false)

  def isArchive(file: File, contentFallback: Boolean): Boolean =
    file.isFile && (isArchiveName(file.getName) || (contentFallback && hasZipContent(file)))

  def isArchiveName(fileName: String) = fileName.endsWith(".jar") || fileName.endsWith(".zip")

  def hasZipContent(file: File): Boolean =
    try {
      Using.fileInputStream(file) { in =>
        (in.read() == 0x50) &&
        (in.read() == 0x4b) &&
        (in.read() == 0x03) &&
        (in.read() == 0x04)
      }
    } catch { case _: Exception => false }

  /** Returns all entries in 'classpath' that correspond to a compiler plugin.*/
<<<<<<< HEAD
  private[sbt] def compilerPlugins(classpath: Seq[File]): Iterable[File] = {
    import scala.collection.JavaConverters._
    val loader = new URLClassLoader(Path.toURLs(classpath))
    loader.getResources("scalac-plugin.xml").asScala.flatMap(asFile(true)).toIterable
=======
  private[sbt] def compilerPlugins(classpath: Seq[File], isDotty: Boolean): Iterable[File] = {
    import collection.JavaConversions._
    val loader = new URLClassLoader(Path.toURLs(classpath))
    val metaFile = if (isDotty) "plugin.properties" else "scalac-plugin.xml"
    loader.getResources(metaFile).toList.flatMap(asFile(true))
>>>>>>> 899d7bd0
  }

  /** Converts the given URL to a File.  If the URL is for an entry in a jar, the File for the jar is returned. */
  private[sbt] def asFile(url: URL): List[File] = asFile(false)(url)
  private[sbt] def asFile(jarOnly: Boolean)(url: URL): List[File] = {
    try {
      url.getProtocol match {
        case "file" if !jarOnly => IO.toFile(url) :: Nil
        case "jar" =>
          val path = url.getPath
          val end = path.indexOf('!')
          new File(new URI(if (end == -1) path else path.substring(0, end))) :: Nil
        case _ => Nil
      }
    } catch { case _: Exception => Nil }
  }
}<|MERGE_RESOLUTION|>--- conflicted
+++ resolved
@@ -117,18 +117,11 @@
     } catch { case _: Exception => false }
 
   /** Returns all entries in 'classpath' that correspond to a compiler plugin.*/
-<<<<<<< HEAD
-  private[sbt] def compilerPlugins(classpath: Seq[File]): Iterable[File] = {
-    import scala.collection.JavaConverters._
-    val loader = new URLClassLoader(Path.toURLs(classpath))
-    loader.getResources("scalac-plugin.xml").asScala.flatMap(asFile(true)).toIterable
-=======
   private[sbt] def compilerPlugins(classpath: Seq[File], isDotty: Boolean): Iterable[File] = {
     import collection.JavaConversions._
     val loader = new URLClassLoader(Path.toURLs(classpath))
     val metaFile = if (isDotty) "plugin.properties" else "scalac-plugin.xml"
     loader.getResources(metaFile).toList.flatMap(asFile(true))
->>>>>>> 899d7bd0
   }
 
   /** Converts the given URL to a File.  If the URL is for an entry in a jar, the File for the jar is returned. */
