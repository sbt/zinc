/*
 * Zinc - The incremental compiler for Scala.
 * Copyright Lightbend, Inc. and Mark Harrah
 *
 * Licensed under Apache License 2.0
 * (http://www.apache.org/licenses/LICENSE-2.0).
 *
 * See the NOTICE file distributed with this work for
 * additional information regarding copyright ownership.
 */

package sbt
package internal
package inc

import java.io.File
import java.nio.file.{ Files, Path }
import java.lang.ref.{ SoftReference, Reference }
import java.util.Optional

import xsbti.{
  FileConverter,
  Reporter,
  AnalysisCallback => XAnalysisCallback,
  VirtualFile,
  VirtualFileRef
}
import xsbti.compile._
import xsbti.compile.CompileOrder._
import xsbti.compile.{ ClassFileManager => XClassFileManager }
import xsbti.compile.analysis.ReadStamps
import sbt.io.{ IO, DirectoryFilter }
import sbt.util.{ InterfaceUtil, Logger }
import sbt.internal.inc.JavaInterfaceUtil.EnrichOption
import sbt.internal.inc.VirtualFileUtil.toAbsolute
import sbt.internal.inc.caching.ClasspathCache
import sbt.internal.inc.javac.AnalyzingJavaCompiler
import sbt.internal.util.ConsoleAppender

/** An instance of an analyzing compiler that can run both javac + scalac. */
final class MixedAnalyzingCompiler(
    val scalac: xsbti.compile.ScalaCompiler,
    val javac: AnalyzingJavaCompiler,
    val config: CompileConfiguration,
    val log: Logger,
    outputJarContent: JarUtils.OutputJarContent
) {
  private[this] val absClasspath = config.classpath.map(toAbsolute(_))

  /** Mechanism to work with compiler arguments. */
  private[this] val cArgs =
    new CompilerArguments(config.compiler.scalaInstance, config.compiler.classpathOptions)

  /**
   * Compiles the given Java/Scala files.
   *
   * @param include          The files to compile right now
   * @param changes          A list of dependency changes.
   * @param callback         The callback where we report dependency issues.
   * @param classfileManager The component that manages generated class files.
   */
  def compile(
      include: Set[VirtualFile],
      changes: DependencyChanges,
      callback: XAnalysisCallback,
      classfileManager: XClassFileManager
  ): Unit = {
    val output = config.output
    val outputDirs = outputDirectories(output)
    outputDirs.foreach { d =>
      if (d.toString.endsWith(".jar"))
        Files.createDirectories(d.getParent)
      else {
        Files.createDirectories(d)
      }
    }

    val incSrc = config.sources.filter(include)
    val (javaSrcs, scalaSrcs) = incSrc.partition(javaOnly(_))
    logInputs(log, javaSrcs.size, scalaSrcs.size, outputDirs)

    // Compile Scala sources.
    def compileScala(): Unit =
      if (scalaSrcs.nonEmpty) {
        JarUtils.withPreviousJar(output) { extraClasspath: Seq[Path] =>
          val sources =
            if (config.currentSetup.order == Mixed) incSrc
            else scalaSrcs

          val cp: Seq[VirtualFile] = (extraClasspath map { x =>
            config.converter.toVirtualFile(x.toAbsolutePath)
          }) ++ absClasspath
          val arguments =
            cArgs.makeArguments(Nil, cp, config.currentSetup.options.scalacOptions)
          timed("Scala compilation", log) {
            config.compiler.compile(
              sources.toArray,
              changes,
              arguments.toArray,
              output,
              callback,
              config.reporter,
              config.cache,
              log,
              config.progress.toOptional
            )
          }
        }
      }

    // Compile java and run analysis.
    def compileJava(): Unit = {
      if (javaSrcs.nonEmpty) {
        timed("Java compilation + analysis", log) {
          val incToolOptions =
            IncToolOptions.of(
              Optional.of(classfileManager),
              config.incOptions.useCustomizedFileManager()
            )
          val joptions = config.currentSetup.options.javacOptions

          JarUtils.getOutputJar(output) match {
            case Some(outputJar) =>
              val outputDir = JarUtils.javacTempOutput(outputJar)
              Files.createDirectories(outputDir)
              javac.compile(
                javaSrcs,
                config.converter,
                joptions,
                CompileOutput(outputDir),
                Some(outputJar),
                callback,
                incToolOptions,
                config.reporter,
                log,
                config.progress
              )
              putJavacOutputInJar(outputJar.toFile, outputDir.toFile)
            case None =>
              javac.compile(
                javaSrcs,
                config.converter,
                joptions,
                output,
                finalJarOutput = None,
                callback,
                incToolOptions,
                config.reporter,
                log,
                config.progress
              )
          }
        }
      }
    }

    /* `Mixed` order defaults to `ScalaThenJava` behaviour.
     * See https://github.com/sbt/zinc/issues/234. */
    if (config.currentSetup.order == JavaThenScala) {
      compileJava(); compileScala()
    } else {
      compileScala(); compileJava()
    }

    if (javaSrcs.size + scalaSrcs.size > 0) {
      if (ConsoleAppender.showProgress) log.debug("Done compiling.")
      else log.info("Done compiling.")
    }
  }

  private def putJavacOutputInJar(outputJar: File, outputDir: File): Unit = {
    import sbt.io.syntax._
    val compiledClasses = (outputDir ** -DirectoryFilter).get.flatMap { classFile =>
      IO.relativize(outputDir, classFile) match {
        case Some(relPath) =>
          List((classFile, relPath))
        case _ => Nil
      }
    }

    if (compiledClasses.nonEmpty) {
      JarUtils.includeInJar(outputJar, compiledClasses)
      outputJarContent.addClasses(compiledClasses.map(_._2).toSet)
    }
    IO.delete(outputDir)
  }

  private[this] def outputDirectories(output: Output): Seq[Path] = {
    output match {
      case single: SingleOutput => List(single.getOutputDirectory)
      case mult: MultipleOutput => mult.getOutputGroups map (_.getOutputDirectory)
    }
  }

  // Debugging method to time how long it takes to run various compilation tasks.
  private[this] def timed[T](label: String, log: Logger)(t: => T): T = {
    val start = System.nanoTime
    val result = t
    val elapsed = System.nanoTime - start
    log.debug(label + " took " + (elapsed / 1e9) + " s")
    result
  }

  private[this] def logInputs(
      log: Logger,
      javaCount: Int,
      scalaCount: Int,
      outputDirs: Seq[Path]
  ): Unit = {
    val scalaMsg = Analysis.counted("Scala source", "", "s", scalaCount)
    val javaMsg = Analysis.counted("Java source", "", "s", javaCount)
    val combined = scalaMsg ++ javaMsg
    if (combined.nonEmpty) {
      val targets = outputDirs.map(_.toAbsolutePath).mkString(",")
      log.info(combined.mkString("Compiling ", " and ", s" to $targets ..."))
    }
  }

  /** Returns true if the file is java. */
  private[this] def javaOnly(f: VirtualFileRef): Boolean = f.id.endsWith(".java")
}

/**
 * Define helpers to create a wrapper around a Scala incremental compiler
 * `xsbti.compile.ScalaCompiler` and a Java incremental compiler
 * `xsbti.compile.JavaCompiler`. Note that the wrapper delegates to the
 * implementation of both compilers and only instructs how to run a cycle
 * of cross Java-Scala compilation.
 */
object MixedAnalyzingCompiler {
  def makeConfig(
      scalac: xsbti.compile.ScalaCompiler,
      javac: xsbti.compile.JavaCompiler,
      sources: Seq[VirtualFile],
      converter: FileConverter, // this is needed to thaw ref back to path for stamping
      classpath: Seq[VirtualFile],
      output: Output,
      cache: GlobalsCache,
      progress: Option[CompileProgress] = None,
      options: Seq[String] = Nil,
      javacOptions: Seq[String] = Nil,
      previousAnalysis: CompileAnalysis,
      previousSetup: Option[MiniSetup],
      perClasspathEntryLookup: PerClasspathEntryLookup,
      reporter: Reporter,
      compileOrder: CompileOrder = Mixed,
      skip: Boolean = false,
      incrementalCompilerOptions: IncOptions,
      outputJarContent: JarUtils.OutputJarContent,
      stamper: ReadStamps,
      extra: List[(String, String)]
  ): CompileConfiguration = {
    val lookup = incrementalCompilerOptions.externalHooks().getExternalLookup

    def doHash: Array[FileHash] =
      ClasspathCache.hashClasspath(classpath.map(converter.toPath))

    val classpathHash =
      if (lookup.isPresent) {
        val computed = lookup.get().hashClasspath(classpath.toArray)
        if (computed.isPresent) computed.get() else doHash
      } else doHash

    val compileSetup = MiniSetup.of(
      output, // MiniSetup gets persisted into Analysis so don't use this
      MiniOptions.of(
        classpathHash,
        options.toArray,
        javacOptions.toArray
      ),
      scalac.scalaInstance.actualVersion,
      compileOrder,
      incrementalCompilerOptions.storeApis(),
      (extra map InterfaceUtil.t2).toArray
    )
    config(
      sources,
      converter,
      classpath,
      output,
      compileSetup,
      progress,
      previousAnalysis,
      previousSetup,
      perClasspathEntryLookup,
      scalac,
      javac,
      reporter,
      skip,
      cache,
      incrementalCompilerOptions,
      outputJarContent,
      stamper
    )
  }

  def config(
      sources: Seq[VirtualFile],
      converter: FileConverter,
      classpath: Seq[VirtualFile],
      output: Output,
      setup: MiniSetup,
      progress: Option[CompileProgress],
      previousAnalysis: CompileAnalysis,
      previousSetup: Option[MiniSetup],
      perClasspathEntryLookup: PerClasspathEntryLookup,
      compiler: xsbti.compile.ScalaCompiler,
      javac: xsbti.compile.JavaCompiler,
      reporter: Reporter,
      skip: Boolean,
      cache: GlobalsCache,
      incrementalCompilerOptions: IncOptions,
      outputJarContent: JarUtils.OutputJarContent,
      stamper: ReadStamps,
  ): CompileConfiguration = {
    new CompileConfiguration(
      sources,
      converter,
      classpath,
      output,
      previousAnalysis,
      previousSetup,
      setup,
      progress,
      perClasspathEntryLookup: PerClasspathEntryLookup,
      reporter,
      compiler,
      javac,
      cache,
      incrementalCompilerOptions,
      outputJarContent,
      stamper
    )
  }

  /** Returns the search classpath (for dependencies) and a function which can also do so. */
  def searchClasspathAndLookup(
      config: CompileConfiguration
  ): (Seq[VirtualFile], String => Option[VirtualFile]) = {
    import config._
    import currentSetup._
    // If we are compiling straight to jar, as javac does not support this,
    // it will be compiled to a temporary directory (with deterministic name)
    // and then added to the final jar. This temporary directory has to be
    // available for sbt.internal.inc.classfile.Analyze to work correctly.
    val tempJavacOutput =
      JarUtils
        .getOutputJar(config.output)
        .map(JarUtils.javacTempOutput)
        .toSeq
        .map(converter.toVirtualFile(_))
    val absClasspath = classpath.map(toAbsolute(_))
    val cArgs =
      new CompilerArguments(compiler.scalaInstance, compiler.classpathOptions)
    val searchClasspath
        : Seq[VirtualFile] = explicitBootClasspath(options.scalacOptions, converter) ++
      withBootclasspath(
        cArgs,
        absClasspath,
        converter
      ) ++ tempJavacOutput
    (searchClasspath, Locate.entry(searchClasspath, perClasspathEntryLookup))
  }

  /** Returns a "lookup file for a given class name" function. */
  def classPathLookup(config: CompileConfiguration): String => Option[VirtualFile] =
    searchClasspathAndLookup(config)._2

  def apply(config: CompileConfiguration)(
      implicit log: Logger
  ): MixedAnalyzingCompiler = {
    import config._
    val (searchClasspath, entry) = searchClasspathAndLookup(config)
    // Construct a compiler which can handle both java and scala sources.
    new MixedAnalyzingCompiler(
      compiler,
      // TODO - Construction of analyzing Java compiler MAYBE should be earlier...
      new AnalyzingJavaCompiler(
        javac,
        classpath,
        compiler.scalaInstance,
        compiler.classpathOptions,
        entry,
        searchClasspath
      ),
      config,
      log,
      outputJarContent
    )
  }

  def withBootclasspath(
      args: CompilerArguments,
      classpath: Seq[VirtualFile],
      converter: FileConverter
  ): Seq[VirtualFile] = {
    val cp: Seq[Path] = classpath.map(converter.toPath)
    args.bootClasspathFor(cp).map(converter.toVirtualFile(_)) ++
      args.extClasspath.map(PlainVirtualFile(_)) ++
      args.finishClasspath(cp).map(converter.toVirtualFile(_))
  }

  private[this] def explicitBootClasspath(
      options: Seq[String],
      converter: FileConverter
  ): Seq[VirtualFile] = {
    options
      .dropWhile(_ != CompilerArguments.BootClasspathOption)
      .slice(1, 2)
      .headOption
      .toList
      .flatMap(IO.parseClasspath)
      .map(_.toPath)
      .map(converter.toVirtualFile(_))
  }

  private[this] val cache =
    new collection.mutable.HashMap[Path, Reference[AnalysisStore]]

  private def staticCache(
      file: Path,
      backing: => AnalysisStore
  ): AnalysisStore = {
    synchronized {
      cache get file flatMap { ref =>
        Option(ref.get)
      } getOrElse {
        val b = backing
        cache.put(file, new SoftReference(b))
        b
      }
    }
  }

  /**
   * Create a an analysis store cache at the desired location.
   *
   * Note: This method will be deprecated after Zinc 1.1.
   */
  def staticCachedStore(analysisFile: Path, useTextAnalysis: Boolean): AnalysisStore = {
    import xsbti.compile.AnalysisStore
    val fileStore =
<<<<<<< HEAD
      if (useTextAnalysis) sbt.internal.inc.FileAnalysisStore.text(analysisFile)
      else sbt.internal.inc.FileAnalysisStore.binary(analysisFile)
=======
      if (useTextAnalysis) FileAnalysisStore.text(analysisFile.toFile)
      else FileAnalysisStore.binary(analysisFile.toFile)
>>>>>>> f2bb3115
    val cachedStore = AnalysisStore.getCachedStore(fileStore)
    staticCache(analysisFile, AnalysisStore.getThreadSafeStore(cachedStore))
  }
}<|MERGE_RESOLUTION|>--- conflicted
+++ resolved
@@ -440,13 +440,8 @@
   def staticCachedStore(analysisFile: Path, useTextAnalysis: Boolean): AnalysisStore = {
     import xsbti.compile.AnalysisStore
     val fileStore =
-<<<<<<< HEAD
-      if (useTextAnalysis) sbt.internal.inc.FileAnalysisStore.text(analysisFile)
-      else sbt.internal.inc.FileAnalysisStore.binary(analysisFile)
-=======
-      if (useTextAnalysis) FileAnalysisStore.text(analysisFile.toFile)
-      else FileAnalysisStore.binary(analysisFile.toFile)
->>>>>>> f2bb3115
+      if (useTextAnalysis) sbt.internal.inc.FileAnalysisStore.text(analysisFile.toFile)
+      else sbt.internal.inc.FileAnalysisStore.binary(analysisFile.toFile)
     val cachedStore = AnalysisStore.getCachedStore(fileStore)
     staticCache(analysisFile, AnalysisStore.getThreadSafeStore(cachedStore))
   }
