--- conflicted
+++ resolved
@@ -65,10 +65,9 @@
         override def shouldDoIncrementalCompilation(changedClasses: Set[String],
                                                     analysis: CompileAnalysis): Boolean = true
       }
-      val incOptions = IncOptionsUtil
-        .defaultIncOptions()
+      val incOptions = IncOptions
+        .of()
         .withApiDebug(true)
-        .withExternalHooks(IncOptionsUtil.defaultExternal())
 
       val reporter = new ManagedLoggedReporter(maxErrors, log)
       val setup = compiler.setup(lookup,
@@ -92,19 +91,12 @@
                                prev0)
       // This registers `test.pkg.Ext1` as the class name on the binary stamp
       val result0 = compiler.compile(in, log)
-<<<<<<< HEAD
-      fileStore.set(result0.analysis match { case a: Analysis => a }, result0.setup)
-      val prev1 = fileStore.get match {
-        case Some((a, s)) => PreviousResult.of(Optional.of(a), Optional.of(s))
-        case _            => sys.error("previous is not found")
-=======
       val contents = AnalysisContents.create(result0.analysis(), result0.setup())
       fileStore.set(contents)
       val prev1 = fileStore.get.toOption match {
         case Some(contents) =>
-          new PreviousResult(Optional.of(contents.getAnalysis), Optional.of(contents.getMiniSetup))
+          PreviousResult.of(Optional.of(contents.getAnalysis), Optional.of(contents.getMiniSetup))
         case _ => sys.error("previous is not found")
->>>>>>> 1de92bfa
       }
       val sources1 = Array(dependerFile, depender2File)
       val in1 = compiler.inputs(cp,
@@ -162,16 +154,10 @@
       val knownSampleGoodFile = sub1Directory / "src" / "Good.scala"
       IO.copyFile(knownSampleGoodFile0, knownSampleGoodFile, false)
       val sources3 = Array(knownSampleGoodFile, dependerFile, depender2File)
-<<<<<<< HEAD
-      val prev = fileStore.get match {
-        case Some((a, s)) => PreviousResult.of(Optional.of(a), Optional.of(s))
-        case _            => sys.error("previous is not found")
-=======
       val prev = fileStore.get.toOption match {
         case Some(contents) =>
-          new PreviousResult(Optional.of(contents.getAnalysis), Optional.of(contents.getMiniSetup))
+          PreviousResult.of(Optional.of(contents.getAnalysis), Optional.of(contents.getMiniSetup))
         case _ => sys.error("previous is not found")
->>>>>>> 1de92bfa
       }
       val lookup3 = new PerClasspathEntryLookupImpl(
         {
