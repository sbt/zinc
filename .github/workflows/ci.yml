--- conflicted
+++ resolved
@@ -53,24 +53,8 @@
       if: ${{ matrix.jobtype == 3 }}
       shell: bash
       run: |
-<<<<<<< HEAD
         sbt -v -Dfile.encoding=UTF-8 scalafmtCheckAll scalafmtSbtCheck
     - name: Benchmark (Scalac) (4)
-=======
-        sbt -v -Dfile.encoding=UTF-8 "runBenchmarks"
-    - name: Checkout Develop Branch (3)
-      if: ${{ github.event_name == 'pull_request' && matrix.jobtype == 3 }}
-      uses: actions/checkout@v4
-      with:
-        clean: false
-        ref: develop
-    - name: Build and test against Develop Branch (3)
-      if: ${{ github.event_name == 'pull_request' && matrix.jobtype == 3 }}
-      shell: bash
-      run: |
-        sbt -v -Dfile.encoding=UTF-8 "runBenchmarks"
-    - name: Build and test (4)
->>>>>>> e3ccfde5
       if: ${{ matrix.jobtype == 4 }}
       shell: bash
       run: |
@@ -79,4 +63,21 @@
       if: ${{ matrix.jobtype == 5 }}
       shell: bash
       run: |
-        sbt -v -Dfile.encoding=UTF-8 "-Dbenchmark.pattern=.*Shapeless.*" "runBenchmarks"+        sbt -v -Dfile.encoding=UTF-8 "-Dbenchmark.pattern=.*Shapeless.*" "runBenchmarks"
+    - name: Checkout Develop Branch (4, 5)
+      if: ${{ github.event_name == 'pull_request' && (matrix.jobtype == 4 || matrix.jobtype == 5) }}
+      uses: actions/checkout@v4
+      with:
+        clean: false
+        ref: develop
+    - name: Benchmark (Scalac) against Develop Branch (4)
+      if: ${{ github.event_name == 'pull_request' && matrix.jobtype == 4 }}
+      shell: bash
+      run: |
+        sbt -v -Dfile.encoding=UTF-8 "-Dbenchmark.pattern=.*Scalac.*" "runBenchmarks"
+    - name: Benchmark (Shapeless) against Develop Branch (5)
+      if: ${{ github.event_name == 'pull_request' && matrix.jobtype == 5 }}
+      shell: bash
+      run: |
+        sbt -v -Dfile.encoding=UTF-8 "-Dbenchmark.pattern=.*Shapeless.*" "runBenchmarks"
+        