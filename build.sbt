--- conflicted
+++ resolved
@@ -309,18 +309,9 @@
     minimalSettings,
     // javaOnlySettings,
     name := "Compiler Interface",
-<<<<<<< HEAD
     scalaVersion := scala212,
     crossScalaVersions := Seq(scala212),
-    relaxNon212,
-=======
-    // Use the smallest Scala version in the compilerBridgeScalaVersions
-    // Technically the scalaVersion shouldn't have any effect since scala library is not included,
-    // but given that Scala 2.10 compiler cannot parse Java 8 source, it's probably good to keep this.
-    crossScalaVersions := Seq(scala210),
-    scalaVersion := scala210,
     compilerVersionDependentScalacOptions,
->>>>>>> 899d7bd0
     libraryDependencies ++= Seq(scalaLibrary.value % Test),
     exportJars := true,
     resourceGenerators in Compile += Def
