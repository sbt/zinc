/* sbt -- Simple Build Tool
 * Copyright 2011 Mark Harrah
 */
package sbt

<<<<<<< HEAD
import java.io.File
import java.net.{ URI, URL }
import compiler.{ Eval, EvalImports }
import classpath.ClasspathUtilities
import scala.annotation.tailrec
import collection.mutable
import Compiler.Compilers
import inc.{ FileValueCache, Locate }
import Project.{ inScope, makeSettings }
import Def.{ isDummy, ScopedKey, ScopeLocal, Setting }
import Keys.{ appConfiguration, baseDirectory, configuration, fullResolvers, fullClasspath, pluginData, streams, thisProject, thisProjectRef, update }
import Keys.{ exportedProducts, loadedBuild, onLoadMessage, resolvedScoped, sbtPlugin, scalacOptions, taskDefinitionKey }
import tools.nsc.reporters.ConsoleReporter
import Attributed.data
import Scope.{ GlobalScope, ThisScope }
import Types.const
import BuildPaths._
import BuildStreams._
import Locate.DefinesClass

object Load {
  // note that there is State passed in but not pulled out
  def defaultLoad(state: State, baseDirectory: File, log: Logger, isPlugin: Boolean = false, topLevelExtras: List[URI] = Nil): (() => Eval, sbt.BuildStructure) =
    {
      val globalBase = getGlobalBase(state)
      val base = baseDirectory.getCanonicalFile
      val definesClass = FileValueCache(Locate.definesClass _)
      val rawConfig = defaultPreGlobal(state, base, definesClass.get, globalBase, log)
      val config0 = defaultWithGlobal(state, base, rawConfig, globalBase, log)
      val config = if (isPlugin) enableSbtPlugin(config0) else config0.copy(extraBuilds = topLevelExtras)
      val result = apply(base, state, config)
      definesClass.clear()
      result
    }
  def defaultPreGlobal(state: State, baseDirectory: File, definesClass: DefinesClass, globalBase: File, log: Logger): sbt.LoadBuildConfiguration =
    {
      val provider = state.configuration.provider
      val scalaProvider = provider.scalaProvider
      val stagingDirectory = getStagingDirectory(state, globalBase).getCanonicalFile
      val loader = getClass.getClassLoader
      val classpath = Attributed.blankSeq(provider.mainClasspath ++ scalaProvider.jars)
      val compilers = Compiler.compilers(ClasspathOptions.boot)(state.configuration, log)
      val evalPluginDef = EvaluateTask.evalPluginDef(log) _
      val delegates = defaultDelegates
      val initialID = baseDirectory.getName
      val pluginMgmt = PluginManagement(loader)
      val inject = InjectSettings(injectGlobal(state), Nil, const(Nil))
      new sbt.LoadBuildConfiguration(stagingDirectory, classpath, loader, compilers, evalPluginDef, definesClass, delegates,
        EvaluateTask.injectStreams, pluginMgmt, inject, None, Nil, log)
    }
  def injectGlobal(state: State): Seq[Setting[_]] =
    (appConfiguration in GlobalScope :== state.configuration) +:
      LogManager.settingsLogger(state) +:
      EvaluateTask.injectSettings
  def defaultWithGlobal(state: State, base: File, rawConfig: sbt.LoadBuildConfiguration, globalBase: File, log: Logger): sbt.LoadBuildConfiguration =
    {
      val globalPluginsDir = getGlobalPluginsDirectory(state, globalBase)
      val withGlobal = loadGlobal(state, base, globalPluginsDir, rawConfig)
      val globalSettings = configurationSources(getGlobalSettingsDirectory(state, globalBase))
      loadGlobalSettings(base, globalBase, globalSettings, withGlobal)
    }

  def loadGlobalSettings(base: File, globalBase: File, files: Seq[File], config: sbt.LoadBuildConfiguration): sbt.LoadBuildConfiguration =
    {
      val compiled: ClassLoader => Seq[Setting[_]] =
        if (files.isEmpty || base == globalBase) const(Nil) else buildGlobalSettings(globalBase, files, config)
      config.copy(injectSettings = config.injectSettings.copy(projectLoaded = compiled))
    }
  def buildGlobalSettings(base: File, files: Seq[File], config: sbt.LoadBuildConfiguration): ClassLoader => Seq[Setting[_]] =
    {
      val eval = mkEval(data(config.classpath), base, defaultEvalOptions)
      val imports = BuildUtil.baseImports ++ BuildUtil.importAllRoot(config.globalPluginNames)
      loader => EvaluateConfigurations(eval, files, imports)(loader).settings
    }
  def loadGlobal(state: State, base: File, global: File, config: sbt.LoadBuildConfiguration): sbt.LoadBuildConfiguration =
    if (base != global && global.exists) {
      val gp = GlobalPlugin.load(global, state, config)
      val pm = setGlobalPluginLoader(gp, config.pluginManagement)
      val cp = (gp.data.fullClasspath ++ config.classpath).distinct
      config.copy(globalPlugin = Some(gp), pluginManagement = pm, classpath = cp)
    } else
      config

  private[this] def setGlobalPluginLoader(gp: GlobalPlugin, pm: PluginManagement): PluginManagement =
    {
      val newLoader = ClasspathUtilities.toLoader(data(gp.data.fullClasspath), pm.initialLoader)
      pm.copy(initialLoader = newLoader)
    }

  def defaultDelegates: sbt.LoadedBuild => Scope => Seq[Scope] = (lb: sbt.LoadedBuild) => {
    val rootProject = getRootProject(lb.units)
    def resolveRef(project: Reference): ResolvedReference = Scope.resolveReference(lb.root, rootProject, project)
    Scope.delegates(
      lb.allProjectRefs,
      (_: ResolvedProject).configurations.map(c => ConfigKey(c.name)),
      resolveRef,
      rootProject,
      project => projectInherit(lb, project),
      (project, config) => configInherit(lb, project, config, rootProject),
      task => task.extend,
      (project, extra) => Nil
    )
  }
  def configInherit(lb: sbt.LoadedBuild, ref: ResolvedReference, config: ConfigKey, rootProject: URI => String): Seq[ConfigKey] =
    ref match {
      case pr: ProjectRef => configInheritRef(lb, pr, config)
      case BuildRef(uri)  => configInheritRef(lb, ProjectRef(uri, rootProject(uri)), config)
    }
  def configInheritRef(lb: sbt.LoadedBuild, ref: ProjectRef, config: ConfigKey): Seq[ConfigKey] =
    configurationOpt(lb.units, ref.build, ref.project, config).toList.flatMap(_.extendsConfigs).map(c => ConfigKey(c.name))

  def projectInherit(lb: sbt.LoadedBuild, ref: ProjectRef): Seq[ProjectRef] =
    getProject(lb.units, ref.build, ref.project).delegates

  // build, load, and evaluate all units.
  //  1) Compile all plugin definitions
  //  2) Evaluate plugin definitions to obtain and compile plugins and get the resulting classpath for the build definition
  //  3) Instantiate Plugins on that classpath
  //  4) Compile all build definitions using plugin classpath
  //  5) Load build definitions.
  //  6) Load all configurations using build definitions and plugins (their classpaths and loaded instances).
  //  7) Combine settings from projects, plugins, and configurations
  //  8) Evaluate settings
  def apply(rootBase: File, s: State, config: sbt.LoadBuildConfiguration): (() => Eval, sbt.BuildStructure) =
    {
      // load, which includes some resolution, but can't fill in project IDs yet, so follow with full resolution
      val loaded = resolveProjects(load(rootBase, s, config))
      val projects = loaded.units
      lazy val rootEval = lazyEval(loaded.units(loaded.root).unit)
      val settings = finalTransforms(buildConfigurations(loaded, getRootProject(projects), config.injectSettings))
      val delegates = config.delegates(loaded)
      val data = Def.make(settings)(delegates, config.scopeLocal, Project.showLoadingKey(loaded))
      Project.checkTargets(data) foreach error
      val index = structureIndex(data, settings, loaded.extra(data), projects)
      val streams = mkStreams(projects, loaded.root, data)
      (rootEval, new sbt.BuildStructure(projects, loaded.root, settings, data, index, streams, delegates, config.scopeLocal))
    }

  // map dependencies on the special tasks:
  // 1. the scope of 'streams' is the same as the defining key and has the task axis set to the defining key
  // 2. the defining key is stored on constructed tasks: used for error reporting among other things
  // 3. resolvedScoped is replaced with the defining key as a value
  // Note: this must be idempotent.
  def finalTransforms(ss: Seq[Setting[_]]): Seq[Setting[_]] =
    {
      def mapSpecial(to: ScopedKey[_]) = new (ScopedKey ~> ScopedKey) {
        def apply[T](key: ScopedKey[T]) =
          if (key.key == streams.key)
            ScopedKey(Scope.fillTaskAxis(Scope.replaceThis(to.scope)(key.scope), to.key), key.key)
          else key
      }
      def setDefining[T] = (key: ScopedKey[T], value: T) => value match {
        case tk: Task[t]      => setDefinitionKey(tk, key).asInstanceOf[T]
        case ik: InputTask[t] => ik.mapTask(tk => setDefinitionKey(tk, key)).asInstanceOf[T]
        case _                => value
      }
      def setResolved(defining: ScopedKey[_]) = new (ScopedKey ~> Option) {
        def apply[T](key: ScopedKey[T]): Option[T] =
          key.key match {
            case resolvedScoped.key => Some(defining.asInstanceOf[T])
            case _                  => None
          }
      }
      ss.map(s => s mapConstant setResolved(s.key) mapReferenced mapSpecial(s.key) mapInit setDefining)
    }
  def setDefinitionKey[T](tk: Task[T], key: ScopedKey[_]): Task[T] =
    if (isDummy(tk)) tk else Task(tk.info.set(Keys.taskDefinitionKey, key), tk.work)

  def structureIndex(data: Settings[Scope], settings: Seq[Setting[_]], extra: KeyIndex => BuildUtil[_], projects: Map[URI, LoadedBuildUnit]): sbt.StructureIndex =
    {
      val keys = Index.allKeys(settings)
      val attributeKeys = Index.attributeKeys(data) ++ keys.map(_.key)
      val scopedKeys = keys ++ data.allKeys((s, k) => ScopedKey(s, k))
      val projectsMap = projects.mapValues(_.defined.keySet).toMap
      val keyIndex = KeyIndex(scopedKeys, projectsMap)
      val aggIndex = KeyIndex.aggregate(scopedKeys, extra(keyIndex), projectsMap)
      new sbt.StructureIndex(Index.stringToKeyMap(attributeKeys), Index.taskToKeyMap(data), Index.triggers(data), keyIndex, aggIndex)
    }

  // Reevaluates settings after modifying them.  Does not recompile or reload any build components.
  def reapply(newSettings: Seq[Setting[_]], structure: sbt.BuildStructure)(implicit display: Show[ScopedKey[_]]): sbt.BuildStructure =
    {
      val transformed = finalTransforms(newSettings)
      val newData = makeSettings(transformed, structure.delegates, structure.scopeLocal)
      val newIndex = structureIndex(newData, transformed, index => BuildUtil(structure.root, structure.units, index, newData), structure.units)
      val newStreams = mkStreams(structure.units, structure.root, newData)
      new sbt.BuildStructure(units = structure.units, root = structure.root, settings = transformed, data = newData, index = newIndex, streams = newStreams, delegates = structure.delegates, scopeLocal = structure.scopeLocal)
    }

  def isProjectThis(s: Setting[_]) = s.key.scope.project match { case This | Select(ThisProject) => true; case _ => false }
  def buildConfigurations(loaded: sbt.LoadedBuild, rootProject: URI => String, injectSettings: InjectSettings): Seq[Setting[_]] =
    {
      ((loadedBuild in GlobalScope :== loaded) +:
        transformProjectOnly(loaded.root, rootProject, injectSettings.global)) ++
        inScope(GlobalScope)(pluginGlobalSettings(loaded) ++ loaded.autos.globalSettings) ++
        loaded.units.toSeq.flatMap {
          case (uri, build) =>
            val plugins = build.unit.plugins.detected.plugins.values
            val pluginBuildSettings = plugins.flatMap(_.buildSettings) ++ loaded.autos.buildSettings(uri)
            val pluginNotThis = plugins.flatMap(_.settings) filterNot isProjectThis
            val projectSettings = build.defined flatMap {
              case (id, project) =>
                val ref = ProjectRef(uri, id)
                val defineConfig: Seq[Setting[_]] = for (c <- project.configurations) yield ((configuration in (ref, ConfigKey(c.name))) :== c)
                val builtin: Seq[Setting[_]] = (thisProject :== project) +: (thisProjectRef :== ref) +: defineConfig
                val settings = builtin ++ project.settings ++ injectSettings.project
                // map This to thisScope, Select(p) to mapRef(uri, rootProject, p)
                transformSettings(projectScope(ref), uri, rootProject, settings)
            }
            val buildScope = Scope(Select(BuildRef(uri)), Global, Global, Global)
            val buildBase = baseDirectory :== build.localBase
            val buildSettings = transformSettings(buildScope, uri, rootProject, pluginNotThis ++ pluginBuildSettings ++ (buildBase +: build.buildSettings))
            buildSettings ++ projectSettings
        }
    }
  @deprecated("Does not account for AutoPlugins and will be made private.", "0.13.2")
  def pluginGlobalSettings(loaded: sbt.LoadedBuild): Seq[Setting[_]] =
    loaded.units.toSeq flatMap {
      case (_, build) =>
        build.unit.plugins.detected.plugins.values flatMap { _.globalSettings }
    }

  @deprecated("No longer used.", "0.13.0")
  def extractSettings(plugins: Seq[Plugin]): (Seq[Setting[_]], Seq[Setting[_]], Seq[Setting[_]]) =
    (plugins.flatMap(_.settings), plugins.flatMap(_.projectSettings), plugins.flatMap(_.buildSettings))

  def transformProjectOnly(uri: URI, rootProject: URI => String, settings: Seq[Setting[_]]): Seq[Setting[_]] =
    Project.transform(Scope.resolveProject(uri, rootProject), settings)
  def transformSettings(thisScope: Scope, uri: URI, rootProject: URI => String, settings: Seq[Setting[_]]): Seq[Setting[_]] =
    Project.transform(Scope.resolveScope(thisScope, uri, rootProject), settings)
  def projectScope(project: Reference): Scope = Scope(Select(project), Global, Global, Global)

  def lazyEval(unit: sbt.BuildUnit): () => Eval =
    {
      lazy val eval = mkEval(unit)
      () => eval
    }
  def mkEval(unit: sbt.BuildUnit): Eval = mkEval(unit.definitions, unit.plugins, unit.plugins.pluginData.scalacOptions)
  def mkEval(defs: sbt.LoadedDefinitions, plugs: sbt.LoadedPlugins, options: Seq[String]): Eval =
    mkEval(defs.target ++ plugs.classpath, defs.base, options)
  def mkEval(classpath: Seq[File], base: File, options: Seq[String]): Eval =
    new Eval(options, classpath, s => new ConsoleReporter(s), Some(evalOutputDirectory(base)))

  def configurations(srcs: Seq[File], eval: () => Eval, imports: Seq[String]): ClassLoader => LoadedSbtFile =
    if (srcs.isEmpty) const(LoadedSbtFile.empty) else EvaluateConfigurations(eval(), srcs, imports)

  def load(file: File, s: State, config: sbt.LoadBuildConfiguration): sbt.PartBuild =
    load(file, builtinLoader(s, config.copy(pluginManagement = config.pluginManagement.shift, extraBuilds = Nil)), config.extraBuilds.toList)
  def builtinLoader(s: State, config: sbt.LoadBuildConfiguration): BuildLoader =
    {
      val fail = (uri: URI) => sys.error("Invalid build URI (no handler available): " + uri)
      val resolver = (info: BuildLoader.ResolveInfo) => RetrieveUnit(info)
      val build = (info: BuildLoader.BuildInfo) => Some(() => loadUnit(info.uri, info.base, info.state, info.config))
      val components = BuildLoader.components(resolver, build, full = BuildLoader.componentLoader)
      BuildLoader(components, fail, s, config)
    }
  def load(file: File, loaders: BuildLoader, extra: List[URI]): sbt.PartBuild = loadURI(IO.directoryURI(file), loaders, extra)
  def loadURI(uri: URI, loaders: BuildLoader, extra: List[URI]): sbt.PartBuild =
    {
      IO.assertAbsolute(uri)
      val (referenced, map, newLoaders) = loadAll(uri :: extra, Map.empty, loaders, Map.empty)
      checkAll(referenced, map)
      val build = new sbt.PartBuild(uri, map)
      newLoaders transformAll build
    }
  def addOverrides(unit: sbt.BuildUnit, loaders: BuildLoader): BuildLoader =
    loaders updatePluginManagement PluginManagement.extractOverrides(unit.plugins.fullClasspath)

  def addResolvers(unit: sbt.BuildUnit, isRoot: Boolean, loaders: BuildLoader): BuildLoader =
    unit.definitions.builds.flatMap(_.buildLoaders) match {
      case Nil => loaders
      case x :: xs =>
        import Alternatives._
        val resolver = (x /: xs) { _ | _ }
        if (isRoot) loaders.setRoot(resolver) else loaders.addNonRoot(unit.uri, resolver)
    }

  def loaded(unit: sbt.BuildUnit): (sbt.PartBuildUnit, List[ProjectReference]) =
    {
      val defined = projects(unit)
      if (defined.isEmpty) sys.error("No projects defined in build unit " + unit)

      // since base directories are resolved at this point (after 'projects'),
      //   we can compare Files instead of converting to URIs
      def isRoot(p: Project) = p.base == unit.localBase

      val externals = referenced(defined).toList
      val explicitRoots = unit.definitions.builds.flatMap(_.rootProject)
      val projectsInRoot = if (explicitRoots.isEmpty) defined.filter(isRoot) else explicitRoots
      val rootProjects = if (projectsInRoot.isEmpty) defined.head :: Nil else projectsInRoot
      (new sbt.PartBuildUnit(unit, defined.map(d => (d.id, d)).toMap, rootProjects.map(_.id), buildSettings(unit)), externals)
    }
  def buildSettings(unit: sbt.BuildUnit): Seq[Setting[_]] =
    {
      val buildScope = GlobalScope.copy(project = Select(BuildRef(unit.uri)))
      val resolve = Scope.resolveBuildScope(buildScope, unit.uri)
      Project.transform(resolve, unit.definitions.builds.flatMap(_.settings))
    }

  @tailrec def loadAll(bases: List[URI], references: Map[URI, List[ProjectReference]], loaders: BuildLoader, builds: Map[URI, sbt.PartBuildUnit]): (Map[URI, List[ProjectReference]], Map[URI, sbt.PartBuildUnit], BuildLoader) =
    bases match {
      case b :: bs =>
        if (builds contains b)
          loadAll(bs, references, loaders, builds)
        else {
          val (loadedBuild, refs) = loaded(loaders(b))
          checkBuildBase(loadedBuild.unit.localBase)
          val newLoader = addOverrides(loadedBuild.unit, addResolvers(loadedBuild.unit, builds.isEmpty, loaders.resetPluginDepth))
          // it is important to keep the load order stable, so we sort the remaining URIs
          val remainingBases = (refs.flatMap(Reference.uri) reverse_::: bs).sorted
          loadAll(remainingBases, references.updated(b, refs), newLoader, builds.updated(b, loadedBuild))
        }
      case Nil => (references, builds, loaders)
    }
  def checkProjectBase(buildBase: File, projectBase: File) {
    checkDirectory(projectBase)
    assert(buildBase == projectBase || IO.relativize(buildBase, projectBase).isDefined, "Directory " + projectBase + " is not contained in build root " + buildBase)
  }
  def checkBuildBase(base: File) = checkDirectory(base)
  def checkDirectory(base: File) {
    assert(base.isAbsolute, "Not absolute: " + base)
    if (base.isFile)
      sys.error("Not a directory: " + base)
    else if (!base.exists)
      IO createDirectory base
  }
  def resolveAll(builds: Map[URI, sbt.PartBuildUnit]): Map[URI, sbt.LoadedBuildUnit] =
    {
      val rootProject = getRootProject(builds)
      builds map {
        case (uri, unit) =>
          (uri, unit.resolveRefs(ref => Scope.resolveProjectRef(uri, rootProject, ref)))
      } toMap;
    }
  def checkAll(referenced: Map[URI, List[ProjectReference]], builds: Map[URI, sbt.PartBuildUnit]) {
    val rootProject = getRootProject(builds)
    for ((uri, refs) <- referenced; ref <- refs) {
      val ProjectRef(refURI, refID) = Scope.resolveProjectRef(uri, rootProject, ref)
      val loadedUnit = builds(refURI)
      if (!(loadedUnit.defined contains refID)) {
        val projectIDs = loadedUnit.defined.keys.toSeq.sorted
        sys.error("No project '" + refID + "' in '" + refURI + "'.\nValid project IDs: " + projectIDs.mkString(", "))
      }
    }
  }

  def resolveBase(against: File): Project => Project =
    {
      def resolve(f: File) =
        {
          val fResolved = new File(IO.directoryURI(IO.resolve(against, f)))
          checkProjectBase(against, fResolved)
          fResolved
        }
      p => p.copy(base = resolve(p.base))
    }
  def resolveProjects(loaded: sbt.PartBuild): sbt.LoadedBuild =
    {
      val rootProject = getRootProject(loaded.units)
      val units = loaded.units map {
        case (uri, unit) =>
          IO.assertAbsolute(uri)
          (uri, resolveProjects(uri, unit, rootProject))
      }
      new sbt.LoadedBuild(loaded.root, units)
    }
  def resolveProjects(uri: URI, unit: sbt.PartBuildUnit, rootProject: URI => String): sbt.LoadedBuildUnit =
    {
      IO.assertAbsolute(uri)
      val resolve = (_: Project).resolve(ref => Scope.resolveProjectRef(uri, rootProject, ref))
      new sbt.LoadedBuildUnit(unit.unit, unit.defined mapValues resolve toMap, unit.rootProjects, unit.buildSettings)
    }
  def projects(unit: sbt.BuildUnit): Seq[Project] =
    {
      // we don't have the complete build graph loaded, so we don't have the rootProject function yet.
      //  Therefore, we use resolveProjectBuild instead of resolveProjectRef.  After all builds are loaded, we can fully resolve ProjectReferences.
      val resolveBuild = (_: Project).resolveBuild(ref => Scope.resolveProjectBuild(unit.uri, ref))
      // although the default loader will resolve the project base directory, other loaders may not, so run resolveBase here as well
      unit.definitions.projects.map(resolveBuild compose resolveBase(unit.localBase))
    }
  def getRootProject(map: Map[URI, sbt.BuildUnitBase]): URI => String =
    uri => getBuild(map, uri).rootProjects.headOption getOrElse emptyBuild(uri)
  def getConfiguration(map: Map[URI, sbt.LoadedBuildUnit], uri: URI, id: String, conf: ConfigKey): Configuration =
    configurationOpt(map, uri, id, conf) getOrElse noConfiguration(uri, id, conf.name)
  def configurationOpt(map: Map[URI, sbt.LoadedBuildUnit], uri: URI, id: String, conf: ConfigKey): Option[Configuration] =
    getProject(map, uri, id).configurations.find(_.name == conf.name)

  def getProject(map: Map[URI, sbt.LoadedBuildUnit], uri: URI, id: String): ResolvedProject =
    getBuild(map, uri).defined.getOrElse(id, noProject(uri, id))
  def getBuild[T](map: Map[URI, T], uri: URI): T =
    map.getOrElse(uri, noBuild(uri))

  def emptyBuild(uri: URI) = sys.error(s"No root project defined for build unit '$uri'")
  def noBuild(uri: URI) = sys.error(s"Build unit '$uri' not defined.")
  def noProject(uri: URI, id: String) = sys.error(s"No project '$id' defined in '$uri'.")
  def noConfiguration(uri: URI, id: String, conf: String) = sys.error(s"No configuration '$conf' defined in project '$id' in '$uri'")

  def loadUnit(uri: URI, localBase: File, s: State, config: sbt.LoadBuildConfiguration): sbt.BuildUnit =
    {
      val normBase = localBase.getCanonicalFile
      val defDir = projectStandard(normBase)

      val plugs = plugins(defDir, s, config.copy(pluginManagement = config.pluginManagement.forPlugin))
      val defsScala = plugs.detected.builds.values

      lazy val eval = mkEval(plugs.classpath, defDir, plugs.pluginData.scalacOptions)
      val initialProjects = defsScala.flatMap(b => projectsFromBuild(b, normBase))

      val hasRootAlreadyDefined = defsScala.exists(_.rootProject.isDefined)

      val memoSettings = new mutable.HashMap[File, LoadedSbtFile]
      def loadProjects(ps: Seq[Project], createRoot: Boolean) = {
        loadTransitive(ps, normBase, plugs, () => eval, config.injectSettings, Nil, memoSettings, config.log, createRoot, uri, config.pluginManagement.context)
      }

      val loadedProjectsRaw = loadProjects(initialProjects, !hasRootAlreadyDefined)
      // TODO - As of sbt 0.13.6 we should always have a default root project from
      //        here on, so the autogenerated build aggregated can be removed from this code. ( I think)
      // We may actually want to move it back here and have different flags in loadTransitive...
      val hasRoot = loadedProjectsRaw.exists(_.base == normBase) || defsScala.exists(_.rootProject.isDefined)
      val (loadedProjects, defaultBuildIfNone) =
        if (hasRoot)
          (loadedProjectsRaw, Build.defaultEmpty)
        else {
          val existingIDs = loadedProjectsRaw.map(_.id)
          val refs = existingIDs.map(id => ProjectRef(uri, id))
          val defaultID = autoID(normBase, config.pluginManagement.context, existingIDs)
          val b = Build.defaultAggregated(defaultID, refs)
          val defaultProjects = loadProjects(projectsFromBuild(b, normBase), false)
          (defaultProjects ++ loadedProjectsRaw, b)
        }

      val defs = if (defsScala.isEmpty) defaultBuildIfNone :: Nil else defsScala
      val loadedDefs = new sbt.LoadedDefinitions(defDir, Nil, plugs.loader, defs, loadedProjects, plugs.detected.builds.names)
      new sbt.BuildUnit(uri, normBase, loadedDefs, plugs)
    }

  private[this] def autoID(localBase: File, context: PluginManagement.Context, existingIDs: Seq[String]): String =
    {
      def normalizeID(f: File) = Project.normalizeProjectID(f.getName) match {
        case Right(id) => id
        case Left(msg) => error(autoIDError(f, msg))
      }
      def nthParentName(f: File, i: Int): String =
        if (f eq null) Build.defaultID(localBase) else if (i <= 0) normalizeID(f) else nthParentName(f.getParentFile, i - 1)
      val pluginDepth = context.pluginProjectDepth
      val postfix = "-build" * pluginDepth
      val idBase = if (context.globalPluginProject) "global-plugins" else nthParentName(localBase, pluginDepth)
      val tryID = idBase + postfix
      if (existingIDs.contains(tryID)) Build.defaultID(localBase) else tryID
    }

  private[this] def autoIDError(base: File, reason: String): String =
    "Could not derive root project ID from directory " + base.getAbsolutePath + ":\n" +
      reason + "\nRename the directory or explicitly define a root project."

  private[this] def projectsFromBuild(b: Build, base: File): Seq[Project] =
    b.projectDefinitions(base).map(resolveBase(base))

  /**
   * Loads a new set of projects, including any transitively defined projects underneath this one.
   *
   * We have two assumptions here:
   *
   * 1. The first `Project` instance we encounter defines AddSettings and gets to specify where we pull other settings.
   * 2. Any project manipulation (enable/disablePlugins) is ok to be added in the order we encounter it.
   *
   * Any further setting is ignored, as even the SettingSet API should be deprecated/removed with sbt 1.0.
   *
   * Note:  Lots of internal details in here that shouldn't be otherwise exposed.
   *
   * @param newProjects    A sequence of projects we have not yet loaded, but will try to.  Must not be Nil
   * @param buildBase      The `baseDirectory` for the entire build.
   * @param plugins        A misnomer, this is actually the compiled BuildDefinition (classpath and such) for this project.
   * @param eval           A mechanism of generating an "Eval" which can compile scala code for us.
   * @param injectSettings Settings we need to inject into projects.
   * @param acc            An accumulated list of loaded projects.  TODO - how do these differ from newProjects?
   * @param memoSettings   A recording of all sbt files that have been loaded so far.
   * @param log            The logger used for this project.
   * @param makeOrDiscoverRoot  True if we should autogenerate a root project.
   * @param buildUri            The URI of the build this is loading
   * @param context             The plugin management context for autogenerated IDs.
   *
   * @return The completely resolved/updated sequence of projects defined, with all settings expanded.
   */
  private[this] def loadTransitive(
    newProjects: Seq[Project],
    buildBase: File,
    plugins: sbt.LoadedPlugins,
    eval: () => Eval,
    injectSettings: InjectSettings,
    acc: Seq[Project],
    memoSettings: mutable.Map[File, LoadedSbtFile],
    log: Logger,
    makeOrDiscoverRoot: Boolean,
    buildUri: URI,
    context: PluginManagement.Context): Seq[Project] =
    {
      // load all relevant configuration files (.sbt, as .scala already exists at this point)
      def discover(auto: AddSettings, base: File): DiscoveredProjects = discoverProjects(auto, base, plugins, eval, memoSettings)
      // Step two, Finalize a project with all its settings/configuration.
      def finalizeProject(p: Project, configFiles: Seq[File]): Project = {
        val loadedFiles = configFiles flatMap { f => memoSettings.get(f) }
        resolveProject(p, loadedFiles, plugins, injectSettings, memoSettings, log)
      }
      // Discover any new project definition for the base directory of this project, and load all settings.
      // Also return any newly discovered project instances.
      def discoverAndLoad(p: Project): (Project, Seq[Project]) = {
        val (root, discovered, files) = discover(p.auto, p.base) match {
          case DiscoveredProjects(Some(root), rest, files) =>
            // TODO - We assume here the project defined in a build.sbt WINS because the original was
            //        a phony.  However, we may want to 'merge' the two, or only do this if the original was a default
            //        generated project.
            (root, rest, files)
          case DiscoveredProjects(None, rest, files) => (p, rest, files)
        }
        val finalRoot = finalizeProject(root, files)
        finalRoot -> discovered
      }
      // Load all config files AND finalize the project at the root directory, if it exists.
      // Continue loading if we find any more.
      newProjects match {
        case Seq(next, rest @ _*) =>
          log.debug(s"[Loading]  Loading project ${next.id} @ ${next.base}")
          val (finished, discovered) = discoverAndLoad(next)
          loadTransitive(rest ++ discovered, buildBase, plugins, eval, injectSettings, acc :+ finished, memoSettings, log, false, buildUri, context)
        case Nil if makeOrDiscoverRoot =>
          log.debug(s"[Loading] Scanning directory ${buildBase}")
          // TODO - Here we want to fully discover everything and make a default build...
          discover(AddSettings.defaultSbtFiles, buildBase) match {
            case DiscoveredProjects(Some(root), discovered, files) =>
              log.debug(s"[Loading] Found root project ${root.id} w/ remaining ${discovered.map(_.id).mkString(",")}")
              val finalRoot = finalizeProject(root, files)
              loadTransitive(discovered, buildBase, plugins, eval, injectSettings, finalRoot +: acc, memoSettings, log, false, buildUri, context)
            // Here we need to create a root project...
            case DiscoveredProjects(None, discovered, files) =>
              log.debug(s"[Loading] Found non-root projects ${discovered.map(_.id).mkString(",")}")
              // Here we do something interesting... We need to create an aggregate root project
              val otherProjects = loadTransitive(discovered, buildBase, plugins, eval, injectSettings, acc, memoSettings, log, false, buildUri, context)
              val existingIds = otherProjects map (_.id)
              val refs = existingIds map (id => ProjectRef(buildUri, id))
              val defaultID = autoID(buildBase, context, existingIds)
              val root = finalizeProject(Build.defaultAggregatedProject(defaultID, buildBase, refs), files)
              val result = root +: (acc ++ otherProjects)
              log.debug(s"[Loading] Done in ${buildBase}, returning: ${result.map(_.id).mkString("(", ", ", ")")}")
              result
          }
        case Nil =>
          log.debug(s"[Loading] Done in ${buildBase}, returning: ${acc.map(_.id).mkString("(", ", ", ")")}")
          acc
      }
    }

  private[this] def translateAutoPluginException(e: AutoPluginException, project: Project): AutoPluginException =
    e.withPrefix(s"Error determining plugins for project '${project.id}' in ${project.base}:\n")

  /**
   * Represents the results of flushing out a directory and discovering all the projects underneath it.
   *  THis will return one completely loaded project, and any newly discovered (and unloaded) projects.
   *
   *  @param root The project at "root" directory we were looking, or non if non was defined.
   *  @param nonRoot Any sub-projects discovered from this directory
   *  @param sbtFiles Any sbt file loaded during this discovery (used later to complete the project).
   */
  private[this] case class DiscoveredProjects(root: Option[Project], nonRoot: Seq[Project], sbtFiles: Seq[File])

  /**
   * This method attempts to resolve/apply all configuration loaded for a project. It is responsible for the following:
   *
   * 1. Apply any manipulations defined in .sbt files.
   * 2. Detecting which autoPlugins are enabled for the project.
   * 3. Ordering all Setting[_]s for the project
   *
   *
   * @param rawProject  The original project, with nothing manipulated since it was evaluated/discovered.
   * @param configFiles All configuration files loaded for this project.  Used to discover project manipulations
   * @param loadedPlugins  The project definition (and classloader) of the build.
   * @param globalUserSettings All the settings contributed from the ~/.sbt/<version> directory
   * @param memoSettings A recording of all loaded files (our files should reside in there).  We should need not load any
   *                     sbt file to resolve a project.
   * @param log  A logger to report auto-plugin issues to.
   */
  private[this] def resolveProject(
    rawProject: Project,
    configFiles: Seq[LoadedSbtFile],
    loadedPlugins: sbt.LoadedPlugins,
    globalUserSettings: InjectSettings,
    memoSettings: mutable.Map[File, LoadedSbtFile],
    log: Logger): Project = {
    import AddSettings._
    // 1. Apply all the project manipulations from .sbt files in order
    val transformedProject =
      configFiles.flatMap(_.manipulations).foldLeft(rawProject) { (prev, t) =>
        t(prev)
      }
    // 2. Discover all the autoplugins and contributed configurations.
    val autoPlugins =
      try loadedPlugins.detected.deducePlugins(transformedProject.plugins, log)
      catch { case e: AutoPluginException => throw translateAutoPluginException(e, transformedProject) }
    val autoConfigs = autoPlugins.flatMap(_.projectConfigurations)

    // 3. Use AddSettings instance to order all Setting[_]s appropriately
    val allSettings = {
      // TODO - This mechanism of applying settings could be off... It's in two places now...
      lazy val defaultSbtFiles = configurationSources(transformedProject.base)
      // Grabs the plugin settings for old-style sbt plugins.
      def pluginSettings(f: Plugins) = {
        val included = loadedPlugins.detected.plugins.values.filter(f.include) // don't apply the filter to AutoPlugins, only Plugins
        included.flatMap(p => p.settings.filter(isProjectThis) ++ p.projectSettings)
      }
      // Filter the AutoPlugin settings we included based on which ones are
      // intended in the AddSettings.AutoPlugins filter.
      def autoPluginSettings(f: AutoPlugins) =
        autoPlugins.filter(f.include).flatMap(_.projectSettings)
      // Grab all the settigns we already loaded from sbt files
      def settings(files: Seq[File]): Seq[Setting[_]] =
        for {
          file <- files
          config <- (memoSettings get file).toSeq
          setting <- config.settings
        } yield setting
      // Expand the AddSettings instance into a real Seq[Setting[_]] we'll use on the project
      def expandSettings(auto: AddSettings): Seq[Setting[_]] = auto match {
        case BuildScalaFiles     => rawProject.settings
        case User                => globalUserSettings.projectLoaded(loadedPlugins.loader)
        case sf: SbtFiles        => settings(sf.files.map(f => IO.resolve(rawProject.base, f)))
        case sf: DefaultSbtFiles => settings(defaultSbtFiles.filter(sf.include))
        case p: Plugins          => pluginSettings(p)
        case p: AutoPlugins      => autoPluginSettings(p)
        case q: Sequence         => (Seq.empty[Setting[_]] /: q.sequence) { (b, add) => b ++ expandSettings(add) }
      }
      expandSettings(transformedProject.auto)
    }
    // Finally, a project we can use in buildStructure.
    transformedProject.copy(settings = allSettings).setAutoPlugins(autoPlugins).prefixConfigs(autoConfigs: _*)
  }

  /**
   * This method attempts to discover all Project/settings it can using the configured AddSettings and project base.
   *
   * @param auto  The AddSettings of the defining project (or default) we use to determine which build.sbt files to read.
   * @param projectBase  The directory we're currently loading projects/definitions from.
   * @param eval  A mechanism of executing/running scala code.
   * @param memoSettings  A recording of all files we've parsed.
   */
  private[this] def discoverProjects(
    auto: AddSettings,
    projectBase: File,
    loadedPlugins: sbt.LoadedPlugins,
    eval: () => Eval,
    memoSettings: mutable.Map[File, LoadedSbtFile]): DiscoveredProjects = {
    // Default sbt files to read, if needed
    lazy val defaultSbtFiles = configurationSources(projectBase)
    // Classloader of the build
    val loader = loadedPlugins.loader
    // How to load an individual file for use later.
    def loadSettingsFile(src: File): LoadedSbtFile =
      EvaluateConfigurations.evaluateSbtFile(eval(), src, IO.readLines(src), loadedPlugins.detected.imports, 0)(loader)
    // How to merge SbtFiles we read into one thing
    def merge(ls: Seq[LoadedSbtFile]): LoadedSbtFile = (LoadedSbtFile.empty /: ls) { _ merge _ }
    // Loads a given file, or pulls from the cache.
    def memoLoadSettingsFile(src: File): LoadedSbtFile = memoSettings.get(src) getOrElse {
      val lf = loadSettingsFile(src)
      memoSettings.put(src, lf.clearProjects) // don't load projects twice
      lf
    }
    // Loads a set of sbt files, sorted by their lexical name (current behavior of sbt).
    def loadFiles(fs: Seq[File]): LoadedSbtFile =
      merge(fs.sortBy(_.getName).map(memoLoadSettingsFile))

    // Finds all the build files associated with this project
    import AddSettings.{ User, SbtFiles, DefaultSbtFiles, Plugins, AutoPlugins, Sequence, BuildScalaFiles }
    def associatedFiles(auto: AddSettings): Seq[File] = auto match {
      case sf: SbtFiles        => sf.files.map(f => IO.resolve(projectBase, f))
      case sf: DefaultSbtFiles => defaultSbtFiles.filter(sf.include)
      case q: Sequence         => (Seq.empty[File] /: q.sequence) { (b, add) => b ++ associatedFiles(add) }
      case _                   => Seq.empty
    }
    val rawFiles = associatedFiles(auto)
    val rawProjects = loadFiles(rawFiles).projects
    val (root, nonRoot) = rawProjects.partition(_.base == projectBase)
    // TODO - good error message if more than one root project
    DiscoveredProjects(root.headOption, nonRoot, rawFiles)
  }

  @deprecated("No longer used.", "0.13.0")
  def globalPluginClasspath(globalPlugin: Option[GlobalPlugin]): Seq[Attributed[File]] =
    globalPlugin match {
      case Some(cp) => cp.data.fullClasspath
      case None     => Nil
    }
  /** These are the settings defined when loading a project "meta" build. */
  val autoPluginSettings: Seq[Setting[_]] = inScope(GlobalScope in LocalRootProject)(Seq(
    sbtPlugin :== true,
    pluginData := {
      val prod = (exportedProducts in Configurations.Runtime).value
      val cp = (fullClasspath in Configurations.Runtime).value
      val opts = (scalacOptions in Configurations.Compile).value
      PluginData(removeEntries(cp, prod), prod, Some(fullResolvers.value), Some(update.value), opts)
    },
    onLoadMessage := ("Loading project definition from " + baseDirectory.value)
  ))
  private[this] def removeEntries(cp: Seq[Attributed[File]], remove: Seq[Attributed[File]]): Seq[Attributed[File]] =
    {
      val files = data(remove).toSet
      cp filter { f => !files.contains(f.data) }
    }

  def enableSbtPlugin(config: sbt.LoadBuildConfiguration): sbt.LoadBuildConfiguration =
    config.copy(injectSettings = config.injectSettings.copy(
      global = autoPluginSettings ++ config.injectSettings.global,
      project = config.pluginManagement.inject ++ config.injectSettings.project
    ))
  def activateGlobalPlugin(config: sbt.LoadBuildConfiguration): sbt.LoadBuildConfiguration =
    config.globalPlugin match {
      case Some(gp) => config.copy(injectSettings = config.injectSettings.copy(project = gp.inject))
      case None     => config
    }
  def plugins(dir: File, s: State, config: sbt.LoadBuildConfiguration): sbt.LoadedPlugins =
    if (hasDefinition(dir))
      buildPlugins(dir, s, enableSbtPlugin(activateGlobalPlugin(config)))
    else
      noPlugins(dir, config)

  def hasDefinition(dir: File) =
    {
      import Path._
      !(dir * -GlobFilter(DefaultTargetName)).get.isEmpty
    }
  def noPlugins(dir: File, config: sbt.LoadBuildConfiguration): sbt.LoadedPlugins =
    loadPluginDefinition(dir, config, PluginData(config.classpath, None, None))
  def buildPlugins(dir: File, s: State, config: sbt.LoadBuildConfiguration): sbt.LoadedPlugins =
    loadPluginDefinition(dir, config, buildPluginDefinition(dir, s, config))

  def loadPluginDefinition(dir: File, config: sbt.LoadBuildConfiguration, pluginData: PluginData): sbt.LoadedPlugins =
    {
      val (definitionClasspath, pluginLoader) = pluginDefinitionLoader(config, pluginData)
      loadPlugins(dir, pluginData.copy(dependencyClasspath = definitionClasspath), pluginLoader)
    }
  def pluginDefinitionLoader(config: sbt.LoadBuildConfiguration, dependencyClasspath: Seq[Attributed[File]]): (Seq[Attributed[File]], ClassLoader) =
    pluginDefinitionLoader(config, dependencyClasspath, Nil)
  def pluginDefinitionLoader(config: sbt.LoadBuildConfiguration, pluginData: PluginData): (Seq[Attributed[File]], ClassLoader) =
    pluginDefinitionLoader(config, pluginData.dependencyClasspath, pluginData.definitionClasspath)
  def pluginDefinitionLoader(config: sbt.LoadBuildConfiguration, depcp: Seq[Attributed[File]], defcp: Seq[Attributed[File]]): (Seq[Attributed[File]], ClassLoader) =
    {
      val definitionClasspath =
        if (depcp.isEmpty)
          config.classpath
        else
          (depcp ++ config.classpath).distinct
      val pm = config.pluginManagement
      // only the dependencyClasspath goes in the common plugin class loader ...
      def addToLoader() = pm.loader add Path.toURLs(data(depcp))

      val parentLoader = if (depcp.isEmpty) pm.initialLoader else { addToLoader(); pm.loader }
      val pluginLoader =
        if (defcp.isEmpty)
          parentLoader
        else {
          // ... the build definition classes get their own loader so that they don't conflict with other build definitions (#511)
          ClasspathUtilities.toLoader(data(defcp), parentLoader)
        }
      (definitionClasspath, pluginLoader)
    }
  def buildPluginDefinition(dir: File, s: State, config: sbt.LoadBuildConfiguration): PluginData =
    {
      val (eval, pluginDef) = apply(dir, s, config)
      val pluginState = Project.setProject(Load.initialSession(pluginDef, eval), pluginDef, s)
      config.evalPluginDef(Project.structure(pluginState), pluginState)
    }

  @deprecated("Use ModuleUtilities.getCheckedObjects[Build].", "0.13.2")
  def loadDefinitions(loader: ClassLoader, defs: Seq[String]): Seq[Build] =
    defs map { definition => loadDefinition(loader, definition) }

  @deprecated("Use ModuleUtilities.getCheckedObject[Build].", "0.13.2")
  def loadDefinition(loader: ClassLoader, definition: String): Build =
    ModuleUtilities.getObject(definition, loader).asInstanceOf[Build]

  def loadPlugins(dir: File, data: PluginData, loader: ClassLoader): sbt.LoadedPlugins =
    new sbt.LoadedPlugins(dir, data, loader, PluginDiscovery.discoverAll(data, loader))

  @deprecated("Replaced by the more general PluginDiscovery.binarySourceModuleNames and will be made private.", "0.13.2")
  def getPluginNames(classpath: Seq[Attributed[File]], loader: ClassLoader): Seq[String] =
    PluginDiscovery.binarySourceModuleNames(classpath, loader, PluginDiscovery.Paths.Plugins, classOf[Plugin].getName)

  @deprecated("Use PluginDiscovery.binaryModuleNames.", "0.13.2")
  def binaryPlugins(classpath: Seq[File], loader: ClassLoader): Seq[String] =
    PluginDiscovery.binaryModuleNames(classpath, loader, PluginDiscovery.Paths.Plugins)

  @deprecated("Use PluginDiscovery.onClasspath", "0.13.2")
  def onClasspath(classpath: Seq[File])(url: URL): Boolean =
    PluginDiscovery.onClasspath(classpath)(url)

  @deprecated("Use ModuleUtilities.getCheckedObjects[Plugin].", "0.13.2")
  def loadPlugins(loader: ClassLoader, pluginNames: Seq[String]): Seq[Plugin] =
    ModuleUtilities.getCheckedObjects[Plugin](pluginNames, loader).map(_._2)

  @deprecated("Use ModuleUtilities.getCheckedObject[Plugin].", "0.13.2")
  def loadPlugin(pluginName: String, loader: ClassLoader): Plugin =
    ModuleUtilities.getCheckedObject[Plugin](pluginName, loader)

  @deprecated("No longer used.", "0.13.2")
  def findPlugins(analysis: inc.Analysis): Seq[String] = discover(analysis, "sbt.Plugin")

  @deprecated("No longer used.", "0.13.2")
  def findDefinitions(analysis: inc.Analysis): Seq[String] = discover(analysis, "sbt.Build")

  @deprecated("Use PluginDiscovery.sourceModuleNames", "0.13.2")
  def discover(analysis: inc.Analysis, subclasses: String*): Seq[String] =
    PluginDiscovery.sourceModuleNames(analysis, subclasses: _*)

  def initialSession(structure: sbt.BuildStructure, rootEval: () => Eval, s: State): SessionSettings = {
    val session = s get Keys.sessionSettings
    val currentProject = session map (_.currentProject) getOrElse Map.empty
    val currentBuild = session map (_.currentBuild) filter (uri => structure.units.keys exists (uri ==)) getOrElse structure.root
    new SessionSettings(currentBuild, projectMap(structure, currentProject), structure.settings, Map.empty, Nil, rootEval)
  }

  def initialSession(structure: sbt.BuildStructure, rootEval: () => Eval): SessionSettings =
    new SessionSettings(structure.root, projectMap(structure, Map.empty), structure.settings, Map.empty, Nil, rootEval)

  def projectMap(structure: sbt.BuildStructure, current: Map[URI, String]): Map[URI, String] =
    {
      val units = structure.units
      val getRoot = getRootProject(units)
      def project(uri: URI) = {
        current get uri filter {
          p => structure allProjects uri map (_.id) contains p
        } getOrElse getRoot(uri)
      }
      units.keys.map(uri => (uri, project(uri))).toMap
    }

  def defaultEvalOptions: Seq[String] = Nil

  @deprecated("Use BuildUtil.baseImports", "0.13.0")
  def baseImports = BuildUtil.baseImports
  @deprecated("Use BuildUtil.checkCycles", "0.13.0")
  def checkCycles(units: Map[URI, sbt.LoadedBuildUnit]): Unit = BuildUtil.checkCycles(units)
  @deprecated("Use BuildUtil.importAll", "0.13.0")
  def importAll(values: Seq[String]): Seq[String] = BuildUtil.importAll(values)
  @deprecated("Use BuildUtil.importAllRoot", "0.13.0")
  def importAllRoot(values: Seq[String]): Seq[String] = BuildUtil.importAllRoot(values)
  @deprecated("Use BuildUtil.rootedNames", "0.13.0")
  def rootedName(s: String): String = BuildUtil.rootedName(s)
  @deprecated("Use BuildUtil.getImports", "0.13.0")
  def getImports(unit: sbt.BuildUnit): Seq[String] = BuildUtil.getImports(unit)

  def referenced[PR <: ProjectReference](definitions: Seq[ProjectDefinition[PR]]): Seq[PR] = definitions flatMap { _.referenced }

  @deprecated("LoadedBuildUnit is now top-level", "0.13.0")
  type LoadedBuildUnit = sbt.LoadedBuildUnit

  @deprecated("BuildStructure is now top-level", "0.13.0")
  type BuildStructure = sbt.BuildStructure

  @deprecated("StructureIndex is now top-level", "0.13.0")
  type StructureIndex = sbt.StructureIndex

  @deprecated("LoadBuildConfiguration is now top-level", "0.13.0")
  type LoadBuildConfiguration = sbt.LoadBuildConfiguration
  @deprecated("LoadBuildConfiguration is now top-level", "0.13.0")
  val LoadBuildConfiguration = sbt.LoadBuildConfiguration

  final class EvaluatedConfigurations(val eval: Eval, val settings: Seq[Setting[_]])
  final case class InjectSettings(global: Seq[Setting[_]], project: Seq[Setting[_]], projectLoaded: ClassLoader => Seq[Setting[_]])

  @deprecated("LoadedDefinitions is now top-level", "0.13.0")
  type LoadedDefinitions = sbt.LoadedDefinitions
  @deprecated("LoadedPlugins is now top-level", "0.13.0")
  type LoadedPlugins = sbt.LoadedPlugins
  @deprecated("BuildUnit is now top-level", "0.13.0")
  type BuildUnit = sbt.BuildUnit
  @deprecated("LoadedBuild is now top-level", "0.13.0")
  type LoadedBuild = sbt.LoadedBuild
  @deprecated("PartBuild is now top-level", "0.13.0")
  type PartBuild = sbt.PartBuild
  @deprecated("BuildUnitBase is now top-level", "0.13.0")
  type BuildUnitBase = sbt.BuildUnitBase
  @deprecated("PartBuildUnit is now top-level", "0.13.0")
  type PartBuildUnit = sbt.PartBuildUnit
  @deprecated("Use BuildUtil.apply", "0.13.0")
  def buildUtil(root: URI, units: Map[URI, sbt.LoadedBuildUnit], keyIndex: KeyIndex, data: Settings[Scope]): BuildUtil[ResolvedProject] = BuildUtil(root, units, keyIndex, data)
=======
	import java.io.File
	import java.net.{URI,URL}
	import compiler.{Eval,EvalImports}
	import classpath.ClasspathUtilities
	import scala.annotation.tailrec
	import collection.mutable
	import Compiler.Compilers
	import inc.{FileValueCache, Locate}
	import Project.{inScope,makeSettings}
	import Def.{isDummy, ScopedKey, ScopeLocal, Setting}
	import Keys.{appConfiguration, baseDirectory, configuration, fullResolvers, fullClasspath, pluginData, streams, thisProject, thisProjectRef, update}
	import Keys.{exportedProducts, loadedBuild, onLoadMessage, resolvedScoped, sbtPlugin, scalacOptions, taskDefinitionKey}
	import tools.nsc.reporters.ConsoleReporter
	import Attributed.data
	import Scope.{GlobalScope, ThisScope}
	import Types.const
	import BuildPaths._
	import BuildStreams._
	import Locate.DefinesClass

object Load
{
	// note that there is State passed in but not pulled out
	def defaultLoad(state: State, baseDirectory: File, log: Logger, isPlugin: Boolean = false, topLevelExtras: List[URI] = Nil): (() => Eval, sbt.BuildStructure) =
	{
		val globalBase = getGlobalBase(state)
		val base = baseDirectory.getCanonicalFile
		val definesClass = FileValueCache(Locate.definesClass _)
		val rawConfig = defaultPreGlobal(state, base, definesClass.get, globalBase, log)
		val config0 = defaultWithGlobal(state, base, rawConfig, globalBase, log)
		val config = if(isPlugin) enableSbtPlugin(config0) else config0.copy(extraBuilds = topLevelExtras)
		val result = apply(base, state, config)
		definesClass.clear()
		result
	}
	def defaultPreGlobal(state: State, baseDirectory: File, definesClass: DefinesClass, globalBase: File, log: Logger): sbt.LoadBuildConfiguration =
	{
		val provider = state.configuration.provider
		val scalaProvider = provider.scalaProvider
		val stagingDirectory = getStagingDirectory(state, globalBase).getCanonicalFile
		val loader = getClass.getClassLoader
		val classpath = Attributed.blankSeq(provider.mainClasspath ++ scalaProvider.jars)
		val compilers = Compiler.compilers(ClasspathOptions.boot)(state.configuration, log)
		val evalPluginDef = EvaluateTask.evalPluginDef(log) _
		val delegates = defaultDelegates
		val initialID = baseDirectory.getName
		val pluginMgmt = PluginManagement(loader)
		val inject = InjectSettings(injectGlobal(state), Nil, const(Nil))
		new sbt.LoadBuildConfiguration(stagingDirectory, classpath, loader, compilers, evalPluginDef, definesClass, delegates,
			EvaluateTask.injectStreams, pluginMgmt, inject, None, Nil, log)
	}
	def injectGlobal(state: State): Seq[Setting[_]] =
		(appConfiguration in GlobalScope :== state.configuration) +:
		LogManager.settingsLogger(state) +:
		EvaluateTask.injectSettings
	def defaultWithGlobal(state: State, base: File, rawConfig: sbt.LoadBuildConfiguration, globalBase: File, log: Logger): sbt.LoadBuildConfiguration =
	{
		val globalPluginsDir = getGlobalPluginsDirectory(state, globalBase)
		val withGlobal = loadGlobal(state, base, globalPluginsDir, rawConfig)
		val globalSettings = configurationSources(getGlobalSettingsDirectory(state, globalBase))
		loadGlobalSettings(base, globalBase, globalSettings, withGlobal)
	}

	def loadGlobalSettings(base: File, globalBase: File, files: Seq[File], config: sbt.LoadBuildConfiguration): sbt.LoadBuildConfiguration =
	{
		val compiled: ClassLoader => Seq[Setting[_]]  =
			if(files.isEmpty || base == globalBase) const(Nil) else buildGlobalSettings(globalBase, files, config)
		config.copy(injectSettings = config.injectSettings.copy(projectLoaded = compiled))
	}
	def buildGlobalSettings(base: File, files: Seq[File], config: sbt.LoadBuildConfiguration): ClassLoader => Seq[Setting[_]] =
	{
		val eval = mkEval(data(config.classpath), base, defaultEvalOptions)
		val imports = BuildUtil.baseImports ++ BuildUtil.importAllRoot(config.globalPluginNames)
		loader => EvaluateConfigurations(eval, files, imports)(loader).settings
	}
	def loadGlobal(state: State, base: File, global: File, config: sbt.LoadBuildConfiguration): sbt.LoadBuildConfiguration =
		if(base != global && global.exists) {
			val gp = GlobalPlugin.load(global, state, config)
			val pm = setGlobalPluginLoader(gp, config.pluginManagement)
			val cp = (gp.data.fullClasspath ++ config.classpath).distinct
			config.copy(globalPlugin = Some(gp), pluginManagement = pm, classpath = cp)
		} else
			config

	private[this] def setGlobalPluginLoader(gp: GlobalPlugin, pm: PluginManagement): PluginManagement =
	{
		val newLoader = ClasspathUtilities.toLoader(data(gp.data.fullClasspath), pm.initialLoader)
		pm.copy(initialLoader = newLoader)
	}

	def defaultDelegates: sbt.LoadedBuild => Scope => Seq[Scope] = (lb: sbt.LoadedBuild) => {
		val rootProject = getRootProject(lb.units)
		def resolveRef(project: Reference): ResolvedReference = Scope.resolveReference(lb.root, rootProject, project)
		Scope.delegates(
			lb.allProjectRefs,
			(_: ResolvedProject).configurations.map(c => ConfigKey(c.name)),
			resolveRef,
			rootProject,
			project => projectInherit(lb, project),
			(project, config) => configInherit(lb, project, config, rootProject),
			task => task.extend,
			(project, extra) => Nil
		)
	}
	def configInherit(lb: sbt.LoadedBuild, ref: ResolvedReference, config: ConfigKey, rootProject: URI => String): Seq[ConfigKey] =
		ref match
		{
			case pr: ProjectRef => configInheritRef(lb, pr, config)
			case BuildRef(uri) => configInheritRef(lb, ProjectRef(uri, rootProject(uri)), config)
		}
	def configInheritRef(lb: sbt.LoadedBuild, ref: ProjectRef, config: ConfigKey): Seq[ConfigKey] =
		configurationOpt(lb.units, ref.build, ref.project, config).toList.flatMap(_.extendsConfigs).map(c => ConfigKey(c.name))

	def projectInherit(lb: sbt.LoadedBuild, ref: ProjectRef): Seq[ProjectRef] =
		getProject(lb.units, ref.build, ref.project).delegates

		// build, load, and evaluate all units.
		//  1) Compile all plugin definitions
		//  2) Evaluate plugin definitions to obtain and compile plugins and get the resulting classpath for the build definition
		//  3) Instantiate Plugins on that classpath
		//  4) Compile all build definitions using plugin classpath
		//  5) Load build definitions.
		//  6) Load all configurations using build definitions and plugins (their classpaths and loaded instances).
		//  7) Combine settings from projects, plugins, and configurations
		//  8) Evaluate settings
	def apply(rootBase: File, s: State, config: sbt.LoadBuildConfiguration): (() => Eval, sbt.BuildStructure) =
	{
		// load, which includes some resolution, but can't fill in project IDs yet, so follow with full resolution
		val loaded = resolveProjects(load(rootBase, s, config))
		val projects = loaded.units
		lazy val rootEval = lazyEval(loaded.units(loaded.root).unit)
		val settings = finalTransforms(buildConfigurations(loaded, getRootProject(projects), config.injectSettings))
		val delegates = config.delegates(loaded)
		val data = Def.make(settings)(delegates, config.scopeLocal, Project.showLoadingKey( loaded ) )
		Project.checkTargets(data) foreach error
		val index = structureIndex(data, settings, loaded.extra(data), projects)
		val streams = mkStreams(projects, loaded.root, data)
		(rootEval, new sbt.BuildStructure(projects, loaded.root, settings, data, index, streams, delegates, config.scopeLocal))
	}

	// map dependencies on the special tasks:
	// 1. the scope of 'streams' is the same as the defining key and has the task axis set to the defining key
	// 2. the defining key is stored on constructed tasks: used for error reporting among other things
	// 3. resolvedScoped is replaced with the defining key as a value
	// Note: this must be idempotent.
	def finalTransforms(ss: Seq[Setting[_]]): Seq[Setting[_]] =
	{
		def mapSpecial(to: ScopedKey[_]) = new (ScopedKey ~> ScopedKey){ def apply[T](key: ScopedKey[T]) =
			if(key.key == streams.key)
				ScopedKey(Scope.fillTaskAxis(Scope.replaceThis(to.scope)(key.scope), to.key), key.key)
			else key
		}
		def setDefining[T] = (key: ScopedKey[T], value: T) => value match {
			case tk: Task[t] => setDefinitionKey(tk, key).asInstanceOf[T]
			case ik: InputTask[t] => ik.mapTask( tk => setDefinitionKey(tk, key) ).asInstanceOf[T]
			case _ => value
		}
		def setResolved(defining: ScopedKey[_]) = new (ScopedKey ~> Option) { def apply[T](key: ScopedKey[T]): Option[T] =
			key.key match
			{
				case resolvedScoped.key => Some(defining.asInstanceOf[T])
				case _ => None
			}
		}
		ss.map(s => s mapConstant setResolved(s.key) mapReferenced mapSpecial(s.key) mapInit setDefining )
	}
	def setDefinitionKey[T](tk: Task[T], key: ScopedKey[_]): Task[T] =
		if(isDummy(tk)) tk else Task(tk.info.set(Keys.taskDefinitionKey, key), tk.work)

	def structureIndex(data: Settings[Scope], settings: Seq[Setting[_]], extra: KeyIndex => BuildUtil[_], projects: Map[URI, LoadedBuildUnit]): sbt.StructureIndex =
	{
		val keys = Index.allKeys(settings)
		val attributeKeys = Index.attributeKeys(data) ++ keys.map(_.key)
		val scopedKeys = keys ++ data.allKeys( (s,k) => ScopedKey(s,k))
		val projectsMap = projects.mapValues(_.defined.keySet).toMap
		val keyIndex = KeyIndex(scopedKeys, projectsMap)
		val aggIndex = KeyIndex.aggregate(scopedKeys, extra(keyIndex), projectsMap)
		new sbt.StructureIndex(Index.stringToKeyMap(attributeKeys), Index.taskToKeyMap(data), Index.triggers(data), keyIndex, aggIndex)
	}

		// Reevaluates settings after modifying them.  Does not recompile or reload any build components.
	def reapply(newSettings: Seq[Setting[_]], structure: sbt.BuildStructure)(implicit display: Show[ScopedKey[_]]): sbt.BuildStructure =
	{
		val transformed = finalTransforms(newSettings)
		val newData = makeSettings(transformed, structure.delegates, structure.scopeLocal)
		val newIndex = structureIndex(newData, transformed, index => BuildUtil(structure.root, structure.units, index, newData), structure.units)
		val newStreams = mkStreams(structure.units, structure.root, newData)
		new sbt.BuildStructure(units = structure.units, root = structure.root, settings = transformed, data = newData, index = newIndex, streams = newStreams, delegates = structure.delegates, scopeLocal = structure.scopeLocal)
	}

	def isProjectThis(s: Setting[_]) = s.key.scope.project match { case This | Select(ThisProject) => true; case _ => false }
	def buildConfigurations(loaded: sbt.LoadedBuild, rootProject: URI => String, injectSettings: InjectSettings): Seq[Setting[_]] =
	{
		((loadedBuild in GlobalScope :== loaded) +:
		transformProjectOnly(loaded.root, rootProject, injectSettings.global)) ++
		inScope(GlobalScope)( pluginGlobalSettings(loaded) ++ loaded.autos.globalSettings ) ++
		loaded.units.toSeq.flatMap { case (uri, build) =>
			val plugins = build.unit.plugins.detected.plugins.values
			val pluginBuildSettings = plugins.flatMap(_.buildSettings) ++ loaded.autos.buildSettings(uri)
			val pluginNotThis = plugins.flatMap(_.settings) filterNot isProjectThis
			val projectSettings = build.defined flatMap { case (id, project) =>
				val ref = ProjectRef(uri, id)
				val defineConfig: Seq[Setting[_]] = for(c <- project.configurations) yield ( (configuration in (ref, ConfigKey(c.name))) :== c)
				val builtin: Seq[Setting[_]] = (thisProject :== project) +: (thisProjectRef :== ref) +: defineConfig
				val settings = builtin ++ project.settings ++ injectSettings.project
				// map This to thisScope, Select(p) to mapRef(uri, rootProject, p)
				transformSettings(projectScope(ref), uri, rootProject, settings)
			}
			val buildScope = Scope(Select(BuildRef(uri)), Global, Global, Global)
			val buildBase = baseDirectory :== build.localBase
			val buildSettings = transformSettings(buildScope, uri, rootProject, pluginNotThis ++ pluginBuildSettings ++ (buildBase +: build.buildSettings))
			buildSettings ++ projectSettings
		}
	}
	@deprecated("Does not account for AutoPlugins and will be made private.", "0.13.2")
	def pluginGlobalSettings(loaded: sbt.LoadedBuild): Seq[Setting[_]] =
		loaded.units.toSeq flatMap { case (_, build) =>
			build.unit.plugins.detected.plugins.values flatMap { _.globalSettings }
		}

	@deprecated("No longer used.", "0.13.0")
	def extractSettings(plugins: Seq[Plugin]): (Seq[Setting[_]], Seq[Setting[_]], Seq[Setting[_]]) =
		(plugins.flatMap(_.settings), plugins.flatMap(_.projectSettings), plugins.flatMap(_.buildSettings))

	def transformProjectOnly(uri: URI, rootProject: URI => String, settings: Seq[Setting[_]]): Seq[Setting[_]] =
		Project.transform(Scope.resolveProject(uri, rootProject), settings)
	def transformSettings(thisScope: Scope, uri: URI, rootProject: URI => String, settings: Seq[Setting[_]]): Seq[Setting[_]] =
		Project.transform(Scope.resolveScope(thisScope, uri, rootProject), settings)
	def projectScope(project: Reference): Scope  =  Scope(Select(project), Global, Global, Global)

	def lazyEval(unit: sbt.BuildUnit): () => Eval =
	{
		lazy val eval = mkEval(unit)
		() => eval
	}
	def mkEval(unit: sbt.BuildUnit): Eval = mkEval(unit.definitions, unit.plugins, unit.plugins.pluginData.scalacOptions)
	def mkEval(defs: sbt.LoadedDefinitions, plugs: sbt.LoadedPlugins, options: Seq[String]): Eval =
		mkEval(defs.target ++ plugs.classpath, defs.base, options)
	def mkEval(classpath: Seq[File], base: File, options: Seq[String]): Eval =
		new Eval(options, classpath, s => new ConsoleReporter(s), Some(evalOutputDirectory(base)))

	def configurations(srcs: Seq[File], eval: () => Eval, imports: Seq[String]): ClassLoader => LoadedSbtFile =
		if(srcs.isEmpty) const(LoadedSbtFile.empty) else EvaluateConfigurations(eval(), srcs, imports)

	def load(file: File, s: State, config: sbt.LoadBuildConfiguration): sbt.PartBuild =
		load(file, builtinLoader(s, config.copy(pluginManagement = config.pluginManagement.shift, extraBuilds = Nil)), config.extraBuilds.toList )
	def builtinLoader(s: State, config: sbt.LoadBuildConfiguration): BuildLoader =
	{
		val fail = (uri: URI) => sys.error("Invalid build URI (no handler available): " + uri)
		val resolver = (info: BuildLoader.ResolveInfo) => RetrieveUnit(info)
		val build = (info: BuildLoader.BuildInfo) => Some(() => loadUnit(info.uri, info.base, info.state, info.config))
		val components = BuildLoader.components(resolver, build, full = BuildLoader.componentLoader)
		BuildLoader(components, fail, s, config)
	}
	def load(file: File, loaders: BuildLoader, extra: List[URI]): sbt.PartBuild = loadURI(IO.directoryURI(file), loaders, extra)
	def loadURI(uri: URI, loaders: BuildLoader, extra: List[URI]): sbt.PartBuild =
	{
		IO.assertAbsolute(uri)
		val (referenced, map, newLoaders) = loadAll(uri :: extra, Map.empty, loaders, Map.empty)
		checkAll(referenced, map)
		val build = new sbt.PartBuild(uri, map)
		newLoaders transformAll build
	}
	def addOverrides(unit: sbt.BuildUnit, loaders: BuildLoader): BuildLoader =
		loaders updatePluginManagement PluginManagement.extractOverrides(unit.plugins.fullClasspath)

	def addResolvers(unit: sbt.BuildUnit, isRoot: Boolean, loaders: BuildLoader): BuildLoader =
		unit.definitions.builds.flatMap(_.buildLoaders).toList match
		{
			case Nil => loaders
			case x :: xs =>
				import Alternatives._
				val resolver = (x /: xs){ _ | _ }
				if(isRoot) loaders.setRoot(resolver) else loaders.addNonRoot(unit.uri, resolver)
		}

	def loaded(unit: sbt.BuildUnit): (sbt.PartBuildUnit, List[ProjectReference]) =
	{
		val defined = projects(unit)
		if(defined.isEmpty) sys.error("No projects defined in build unit " + unit)

		// since base directories are resolved at this point (after 'projects'),
		//   we can compare Files instead of converting to URIs
		def isRoot(p: Project) = p.base == unit.localBase

		val externals = referenced(defined).toList
		val explicitRoots = unit.definitions.builds.flatMap(_.rootProject)
		val projectsInRoot = if(explicitRoots.isEmpty) defined.filter(isRoot) else explicitRoots
		val rootProjects = if(projectsInRoot.isEmpty) defined.head :: Nil else projectsInRoot
		(new sbt.PartBuildUnit(unit, defined.map(d => (d.id, d)).toMap, rootProjects.map(_.id), buildSettings(unit)), externals)
	}
	def buildSettings(unit: sbt.BuildUnit): Seq[Setting[_]] =
	{
		val buildScope = GlobalScope.copy(project = Select(BuildRef(unit.uri)))
		val resolve = Scope.resolveBuildScope(buildScope, unit.uri)
		Project.transform(resolve, unit.definitions.builds.flatMap(_.settings))
	}

	@tailrec def loadAll(bases: List[URI], references: Map[URI, List[ProjectReference]], loaders: BuildLoader, builds: Map[URI, sbt.PartBuildUnit]): (Map[URI, List[ProjectReference]], Map[URI, sbt.PartBuildUnit], BuildLoader) =
		bases match
		{
			case b :: bs =>
				if(builds contains b)
					loadAll(bs, references, loaders, builds)
				else
				{
					val (loadedBuild, refs) = loaded(loaders(b))
					checkBuildBase(loadedBuild.unit.localBase)
					val newLoader = addOverrides(loadedBuild.unit, addResolvers(loadedBuild.unit, builds.isEmpty, loaders.resetPluginDepth))
					// it is important to keep the load order stable, so we sort the remaining URIs
					val remainingBases = (refs.flatMap(Reference.uri) reverse_::: bs).sorted
					loadAll(remainingBases, references.updated(b, refs), newLoader, builds.updated(b, loadedBuild))
				}
			case Nil => (references, builds, loaders)
		}
	def checkProjectBase(buildBase: File, projectBase: File)
	{
		checkDirectory(projectBase)
		assert(buildBase == projectBase || IO.relativize(buildBase, projectBase).isDefined, "Directory " + projectBase + " is not contained in build root " + buildBase)
	}
	def checkBuildBase(base: File) = checkDirectory(base)
	def checkDirectory(base: File)
	{
		assert(base.isAbsolute, "Not absolute: " + base)
		if(base.isFile)
			sys.error("Not a directory: " + base)
		else if(!base.exists)
			IO createDirectory base
	}
	def resolveAll(builds: Map[URI, sbt.PartBuildUnit]): Map[URI, sbt.LoadedBuildUnit] =
	{
		val rootProject = getRootProject(builds)
		builds map { case (uri,unit) =>
			(uri, unit.resolveRefs( ref => Scope.resolveProjectRef(uri, rootProject, ref) ))
		} toMap;
	}
	def checkAll(referenced: Map[URI, List[ProjectReference]], builds: Map[URI, sbt.PartBuildUnit])
	{
		val rootProject = getRootProject(builds)
		for( (uri, refs) <- referenced; ref <- refs)
		{
			val ProjectRef(refURI, refID) = Scope.resolveProjectRef(uri, rootProject, ref)
			val loadedUnit = builds(refURI)
			if(! (loadedUnit.defined contains refID) ) {
				val projectIDs = loadedUnit.defined.keys.toSeq.sorted
				sys.error("No project '" + refID + "' in '" + refURI + "'.\nValid project IDs: " + projectIDs.mkString(", "))
			}
		}
	}

	def resolveBase(against: File): Project => Project =
	{
		def resolve(f: File) =
		{
			val fResolved = new File(IO.directoryURI(IO.resolve(against, f)))
			checkProjectBase(against, fResolved)
			fResolved
		}
		p => p.copy(base = resolve(p.base))
	}
	def resolveProjects(loaded: sbt.PartBuild): sbt.LoadedBuild =
	{
		val rootProject = getRootProject(loaded.units)
		val units = loaded.units map { case (uri, unit) =>
			IO.assertAbsolute(uri)
			(uri, resolveProjects(uri, unit, rootProject))
		}
		new sbt.LoadedBuild(loaded.root, units)
	}
	def resolveProjects(uri: URI, unit: sbt.PartBuildUnit, rootProject: URI => String): sbt.LoadedBuildUnit =
	{
		IO.assertAbsolute(uri)
		val resolve = (_: Project).resolve(ref => Scope.resolveProjectRef(uri, rootProject, ref))
		new sbt.LoadedBuildUnit(unit.unit, unit.defined mapValues resolve toMap, unit.rootProjects, unit.buildSettings)
	}
	def projects(unit: sbt.BuildUnit): Seq[Project] =
	{
		// we don't have the complete build graph loaded, so we don't have the rootProject function yet.
		//  Therefore, we use resolveProjectBuild instead of resolveProjectRef.  After all builds are loaded, we can fully resolve ProjectReferences.
		val resolveBuild = (_: Project).resolveBuild(ref => Scope.resolveProjectBuild(unit.uri, ref))
		// although the default loader will resolve the project base directory, other loaders may not, so run resolveBase here as well
		unit.definitions.projects.map(resolveBuild compose resolveBase(unit.localBase))
	}
	def getRootProject(map: Map[URI, sbt.BuildUnitBase]): URI => String =
		uri => getBuild(map, uri).rootProjects.headOption getOrElse emptyBuild(uri)
	def getConfiguration(map: Map[URI, sbt.LoadedBuildUnit], uri: URI, id: String, conf: ConfigKey): Configuration =
		configurationOpt(map, uri, id, conf) getOrElse noConfiguration(uri, id, conf.name)
	def configurationOpt(map: Map[URI, sbt.LoadedBuildUnit], uri: URI, id: String, conf: ConfigKey): Option[Configuration] =
		getProject(map, uri, id).configurations.find(_.name == conf.name)

	def getProject(map: Map[URI, sbt.LoadedBuildUnit], uri: URI, id: String): ResolvedProject =
		getBuild(map, uri).defined.getOrElse(id, noProject(uri, id))
	def getBuild[T](map: Map[URI, T], uri: URI): T =
		map.getOrElse(uri, noBuild(uri))

	def emptyBuild(uri: URI) = sys.error(s"No root project defined for build unit '$uri'")
	def noBuild(uri: URI) = sys.error(s"Build unit '$uri' not defined.")
	def noProject(uri: URI, id: String) = sys.error(s"No project '$id' defined in '$uri'.")
	def noConfiguration(uri: URI, id: String, conf: String) = sys.error(s"No configuration '$conf' defined in project '$id' in '$uri'")

	def loadUnit(uri: URI, localBase: File, s: State, config: sbt.LoadBuildConfiguration): sbt.BuildUnit =
	{
		val normBase = localBase.getCanonicalFile
		val defDir = projectStandard(normBase)

		val plugs = plugins(defDir, s, config.copy(pluginManagement = config.pluginManagement.forPlugin))
		val defsScala = plugs.detected.builds.values

		lazy val eval = mkEval(plugs.classpath, defDir, plugs.pluginData.scalacOptions)
		val initialProjects = defsScala.flatMap(b => projectsFromBuild(b, normBase))

		val memoSettings = new mutable.HashMap[File, LoadedSbtFile]
		def loadProjects(ps: Seq[Project]) = loadTransitive(ps, normBase, plugs, () => eval, config.injectSettings, Nil, memoSettings, config.log)
		val loadedProjectsRaw = loadProjects(initialProjects)
		val hasRoot = loadedProjectsRaw.exists(_.base == normBase) || defsScala.exists(_.rootProject.isDefined)
		val (loadedProjects, defaultBuildIfNone) =
			if(hasRoot)
				(loadedProjectsRaw, Build.defaultEmpty)
			else {
				val existingIDs = loadedProjectsRaw.map(_.id)
				val refs = existingIDs.map(id => ProjectRef(uri, id))
				val defaultID = autoID(normBase, config.pluginManagement.context, existingIDs)
				val b = Build.defaultAggregated(defaultID, refs)
				val defaultProjects = loadProjects(projectsFromBuild(b, normBase))
				(defaultProjects ++ loadedProjectsRaw, b)
			}

		val defs = if(defsScala.isEmpty) defaultBuildIfNone :: Nil else defsScala
		val loadedDefs = new sbt.LoadedDefinitions(defDir, Nil, plugs.loader, defs, loadedProjects, plugs.detected.builds.names)
		new sbt.BuildUnit(uri, normBase, loadedDefs, plugs)
	}

	private[this] def autoID(localBase: File, context: PluginManagement.Context, existingIDs: Seq[String]): String =
	{
		def normalizeID(f: File) = Project.normalizeProjectID(f.getName) match {
			case Right(id) => id
			case Left(msg) => error(autoIDError(f, msg))
		}
		def nthParentName(f: File, i: Int): String =
			if(f eq null) Build.defaultID(localBase) else if(i <= 0) normalizeID(f) else nthParentName(f.getParentFile, i - 1)
		val pluginDepth = context.pluginProjectDepth
		val postfix = "-build" * pluginDepth
		val idBase = if(context.globalPluginProject) "global-plugins" else nthParentName(localBase, pluginDepth)
		val tryID = idBase + postfix
		if(existingIDs.contains(tryID)) Build.defaultID(localBase) else tryID
	}

	private[this] def autoIDError(base: File, reason: String): String =
		"Could not derive root project ID from directory " + base.getAbsolutePath + ":\n" +
			reason + "\nRename the directory or explicitly define a root project."

	private[this] def projectsFromBuild(b: Build, base: File): Seq[Project] =
		b.projectDefinitions(base).map(resolveBase(base))

	private[this] def loadTransitive(newProjects: Seq[Project], buildBase: File, plugins: sbt.LoadedPlugins, eval: () => Eval, injectSettings: InjectSettings,
		acc: Seq[Project], memoSettings: mutable.Map[File, LoadedSbtFile], log: Logger): Seq[Project] =
	{
		def loadSbtFiles(auto: AddSettings, base: File, autoPlugins: Seq[AutoPlugin], projectSettings: Seq[Setting[_]]): LoadedSbtFile =
			loadSettings(auto, base, plugins, eval, injectSettings, memoSettings, autoPlugins, projectSettings)
		def loadForProjects = newProjects map { project =>
			val autoPlugins =
				try plugins.detected.deducePlugins(project.plugins, log)
				catch { case e: AutoPluginException => throw translateAutoPluginException(e, project) }
			val autoConfigs = autoPlugins.flatMap(_.projectConfigurations)
			val loadedSbtFiles = loadSbtFiles(project.auto, project.base, autoPlugins, project.settings)
			// add the automatically selected settings, record the selected AutoPlugins, and register the automatically selected configurations
			val transformed = project.copy(settings = loadedSbtFiles.settings).setAutoPlugins(autoPlugins).prefixConfigs(autoConfigs : _*)
			(transformed, loadedSbtFiles.projects)
		}
		def defaultLoad = loadSbtFiles(AddSettings.defaultSbtFiles, buildBase, Nil, Nil).projects
		val (nextProjects, loadedProjects) =
			if(newProjects.isEmpty) // load the .sbt files in the root directory to look for Projects
				(defaultLoad, acc)
			else {
				val (transformed, np) = loadForProjects.unzip
				(np.flatten, transformed ++ acc)
			}

		if(nextProjects.isEmpty)
			loadedProjects
		else
			loadTransitive(nextProjects, buildBase, plugins, eval, injectSettings, loadedProjects, memoSettings, log)
	}
	private[this] def translateAutoPluginException(e: AutoPluginException, project: Project): AutoPluginException =
		e.withPrefix(s"Error determining plugins for project '${project.id}' in ${project.base}:\n")

	private[this] def loadSettings(auto: AddSettings, projectBase: File, loadedPlugins: sbt.LoadedPlugins, eval: ()=>Eval, injectSettings: InjectSettings, memoSettings: mutable.Map[File, LoadedSbtFile], autoPlugins: Seq[AutoPlugin], buildScalaFiles: Seq[Setting[_]]): LoadedSbtFile =
	{
		lazy val defaultSbtFiles = configurationSources(projectBase)
		def settings(ss: Seq[Setting[_]]) = new LoadedSbtFile(ss, Nil, Nil)
		val loader = loadedPlugins.loader

		def merge(ls: Seq[LoadedSbtFile]): LoadedSbtFile = (LoadedSbtFile.empty /: ls) { _ merge _ }
		def loadSettings(fs: Seq[File]): LoadedSbtFile =
			merge( fs.sortBy(_.getName).map(memoLoadSettingsFile) )
		def memoLoadSettingsFile(src: File): LoadedSbtFile = memoSettings.get(src) getOrElse {
			val lf = loadSettingsFile(src)
			memoSettings.put(src, lf.clearProjects) // don't load projects twice
			lf
		}
		def loadSettingsFile(src: File): LoadedSbtFile =
			EvaluateConfigurations.evaluateSbtFile(eval(), src, IO.readLines(src), loadedPlugins.detected.imports, 0)(loader)

		import AddSettings.{User,SbtFiles,DefaultSbtFiles,Plugins,AutoPlugins,Sequence,BuildScalaFiles}
		def pluginSettings(f: Plugins) = {
			val included = loadedPlugins.detected.plugins.values.filter(f.include) // don't apply the filter to AutoPlugins, only Plugins
			included.flatMap(p => p.settings.filter(isProjectThis) ++ p.projectSettings)
		}
		// Filter the AutoPlugin settings we included based on which ones are
		// intended in the AddSettings.AutoPlugins filter.
		def autoPluginSettings(f: AutoPlugins) =
			autoPlugins.filter(f.include).flatMap(_.projectSettings)

		def expand(auto: AddSettings): LoadedSbtFile = auto match {
			case BuildScalaFiles => settings(buildScalaFiles)
			case User => settings(injectSettings.projectLoaded(loader))
			case sf: SbtFiles => loadSettings( sf.files.map(f => IO.resolve(projectBase, f)))
			case sf: DefaultSbtFiles => loadSettings( defaultSbtFiles.filter(sf.include))
			case p: Plugins => settings(pluginSettings(p))
			case p: AutoPlugins => settings(autoPluginSettings(p))
			case q: Sequence => (LoadedSbtFile.empty /: q.sequence) { (b,add) => b.merge( expand(add) ) }
		}
		expand(auto)
	}

	@deprecated("No longer used.", "0.13.0")
	def globalPluginClasspath(globalPlugin: Option[GlobalPlugin]): Seq[Attributed[File]] =
		globalPlugin match
		{
			case Some(cp) => cp.data.fullClasspath
			case None => Nil
		}
	val autoPluginSettings: Seq[Setting[_]] = inScope(GlobalScope in LocalRootProject)(Seq(
		sbtPlugin :== true,
		pluginData := {
			val prod = (exportedProducts in Configurations.Runtime).value
			val cp = (fullClasspath in Configurations.Runtime).value
			val opts = (scalacOptions in Configurations.Compile).value
			PluginData(removeEntries(cp, prod), prod, Some(fullResolvers.value), Some(update.value), opts)
		},
		onLoadMessage := ("Loading project definition from " + baseDirectory.value)
	))
	private[this] def removeEntries(cp: Seq[Attributed[File]], remove: Seq[Attributed[File]]): Seq[Attributed[File]] =
	{
		val files = data(remove).toSet
		cp filter { f => !files.contains(f.data) }
	}

	def enableSbtPlugin(config: sbt.LoadBuildConfiguration): sbt.LoadBuildConfiguration =
		config.copy(injectSettings = config.injectSettings.copy(
			global = autoPluginSettings ++ config.injectSettings.global,
			project = config.pluginManagement.inject ++ config.injectSettings.project
		))
	def activateGlobalPlugin(config: sbt.LoadBuildConfiguration): sbt.LoadBuildConfiguration =
		config.globalPlugin match
		{
			case Some(gp) => config.copy(injectSettings = config.injectSettings.copy(project = gp.inject))
			case None => config
		}
	def plugins(dir: File, s: State, config: sbt.LoadBuildConfiguration): sbt.LoadedPlugins =
		if(hasDefinition(dir))
			buildPlugins(dir, s, enableSbtPlugin(activateGlobalPlugin(config)))
		else
			noPlugins(dir, config)

	def hasDefinition(dir: File) =
	{
		import Path._
		!(dir * -GlobFilter(DefaultTargetName)).get.isEmpty
	}
	def noPlugins(dir: File, config: sbt.LoadBuildConfiguration): sbt.LoadedPlugins =
		loadPluginDefinition(dir, config, PluginData(config.classpath, None, None))
	def buildPlugins(dir: File, s: State, config: sbt.LoadBuildConfiguration): sbt.LoadedPlugins =
		loadPluginDefinition(dir, config, buildPluginDefinition(dir, s, config))

	def loadPluginDefinition(dir: File, config: sbt.LoadBuildConfiguration, pluginData: PluginData): sbt.LoadedPlugins =
	{
		val (definitionClasspath, pluginLoader) = pluginDefinitionLoader(config, pluginData)
		loadPlugins(dir, pluginData.copy(dependencyClasspath = definitionClasspath), pluginLoader)
	}
	def pluginDefinitionLoader(config: sbt.LoadBuildConfiguration, dependencyClasspath: Seq[Attributed[File]]): (Seq[Attributed[File]], ClassLoader) =
		pluginDefinitionLoader(config, dependencyClasspath, Nil)
	def pluginDefinitionLoader(config: sbt.LoadBuildConfiguration, pluginData: PluginData): (Seq[Attributed[File]], ClassLoader) =
		pluginDefinitionLoader(config, pluginData.dependencyClasspath, pluginData.definitionClasspath)
	def pluginDefinitionLoader(config: sbt.LoadBuildConfiguration, depcp: Seq[Attributed[File]], defcp: Seq[Attributed[File]]): (Seq[Attributed[File]], ClassLoader) =
	{
		val definitionClasspath =
			if(depcp.isEmpty)
				config.classpath
			else
				(depcp ++ config.classpath).distinct
		val pm = config.pluginManagement
		// only the dependencyClasspath goes in the common plugin class loader ...
		def addToLoader() = pm.loader add Path.toURLs(data(depcp))

		val parentLoader = if(depcp.isEmpty) pm.initialLoader else { addToLoader(); pm.loader }
		val pluginLoader =
			if(defcp.isEmpty)
				parentLoader
			else {
				// ... the build definition classes get their own loader so that they don't conflict with other build definitions (#511)
				ClasspathUtilities.toLoader(data(defcp), parentLoader)
			}
		(definitionClasspath, pluginLoader)
	}
	def buildPluginDefinition(dir: File, s: State, config: sbt.LoadBuildConfiguration): PluginData =
	{
		val (eval,pluginDef) = apply(dir, s, config)
		val pluginState = Project.setProject(Load.initialSession(pluginDef, eval), pluginDef, s)
		config.evalPluginDef(Project.structure(pluginState), pluginState)
	}

	@deprecated("Use ModuleUtilities.getCheckedObjects[Build].", "0.13.2")
	def loadDefinitions(loader: ClassLoader, defs: Seq[String]): Seq[Build] =
		defs map { definition => loadDefinition(loader, definition) }

	@deprecated("Use ModuleUtilities.getCheckedObject[Build].", "0.13.2")
	def loadDefinition(loader: ClassLoader, definition: String): Build =
		ModuleUtilities.getObject(definition, loader).asInstanceOf[Build]

	def loadPlugins(dir: File, data: PluginData, loader: ClassLoader): sbt.LoadedPlugins =
		new sbt.LoadedPlugins(dir, data, loader, PluginDiscovery.discoverAll(data, loader))

	@deprecated("Replaced by the more general PluginDiscovery.binarySourceModuleNames and will be made private.", "0.13.2")
	def getPluginNames(classpath: Seq[Attributed[File]], loader: ClassLoader): Seq[String] =
		PluginDiscovery.binarySourceModuleNames(classpath, loader, PluginDiscovery.Paths.Plugins, classOf[Plugin].getName)

	@deprecated("Use PluginDiscovery.binaryModuleNames.", "0.13.2")
	def binaryPlugins(classpath: Seq[File], loader: ClassLoader): Seq[String] =
		PluginDiscovery.binaryModuleNames(classpath, loader, PluginDiscovery.Paths.Plugins)

	@deprecated("Use PluginDiscovery.onClasspath", "0.13.2")
	def onClasspath(classpath: Seq[File])(url: URL): Boolean =
		PluginDiscovery.onClasspath(classpath)(url)

	@deprecated("Use ModuleUtilities.getCheckedObjects[Plugin].", "0.13.2")
	def loadPlugins(loader: ClassLoader, pluginNames: Seq[String]): Seq[Plugin] =
		ModuleUtilities.getCheckedObjects[Plugin](pluginNames, loader).map(_._2)

	@deprecated("Use ModuleUtilities.getCheckedObject[Plugin].", "0.13.2")
	def loadPlugin(pluginName: String, loader: ClassLoader): Plugin =
		ModuleUtilities.getCheckedObject[Plugin](pluginName, loader)

	@deprecated("No longer used.", "0.13.2")
	def findPlugins(analysis: inc.Analysis): Seq[String]  =  discover(analysis, "sbt.Plugin")

	@deprecated("No longer used.", "0.13.2")
	def findDefinitions(analysis: inc.Analysis): Seq[String]  =  discover(analysis, "sbt.Build")

	@deprecated("Use PluginDiscovery.sourceModuleNames", "0.13.2")
	def discover(analysis: inc.Analysis, subclasses: String*): Seq[String] =
		PluginDiscovery.sourceModuleNames(analysis, subclasses : _*)

	def initialSession(structure: sbt.BuildStructure, rootEval: () => Eval, s: State): SessionSettings = {
		val session = s get Keys.sessionSettings
		val currentProject = session map (_.currentProject) getOrElse Map.empty
		val currentBuild = session map (_.currentBuild) filter (uri => structure.units.keys exists (uri ==)) getOrElse structure.root
		new SessionSettings(currentBuild, projectMap(structure, currentProject), structure.settings, Map.empty, Nil, rootEval)
	}

	def initialSession(structure: sbt.BuildStructure, rootEval: () => Eval): SessionSettings =
		new SessionSettings(structure.root, projectMap(structure, Map.empty), structure.settings, Map.empty, Nil, rootEval)

	def projectMap(structure: sbt.BuildStructure, current: Map[URI, String]): Map[URI, String] =
	{
		val units = structure.units
		val getRoot = getRootProject(units)
		def project(uri: URI) = {
			current get uri filter {
				p => structure allProjects uri map (_.id) contains p
			} getOrElse getRoot(uri)
		}
		units.keys.map(uri => (uri, project(uri))).toMap
	}

	def defaultEvalOptions: Seq[String] = Nil

	@deprecated("Use BuildUtil.baseImports", "0.13.0")
	def baseImports = BuildUtil.baseImports
	@deprecated("Use BuildUtil.checkCycles", "0.13.0")
	def checkCycles(units: Map[URI, sbt.LoadedBuildUnit]): Unit = BuildUtil.checkCycles(units)
	@deprecated("Use BuildUtil.importAll", "0.13.0")
	def importAll(values: Seq[String]): Seq[String] = BuildUtil.importAll(values)
	@deprecated("Use BuildUtil.importAllRoot", "0.13.0")
	def importAllRoot(values: Seq[String]): Seq[String] = BuildUtil.importAllRoot(values)
	@deprecated("Use BuildUtil.rootedNames", "0.13.0")
	def rootedName(s: String): String = BuildUtil.rootedName(s)
	@deprecated("Use BuildUtil.getImports", "0.13.0")
	def getImports(unit: sbt.BuildUnit): Seq[String] = BuildUtil.getImports(unit)

	def referenced[PR <: ProjectReference](definitions: Seq[ProjectDefinition[PR]]): Seq[PR] = definitions flatMap { _.referenced }

	@deprecated("LoadedBuildUnit is now top-level", "0.13.0")
	type LoadedBuildUnit = sbt.LoadedBuildUnit

	@deprecated("BuildStructure is now top-level", "0.13.0")
	type BuildStructure = sbt.BuildStructure

	@deprecated("StructureIndex is now top-level", "0.13.0")
	type StructureIndex = sbt.StructureIndex

	@deprecated("LoadBuildConfiguration is now top-level", "0.13.0")
	type LoadBuildConfiguration = sbt.LoadBuildConfiguration
	@deprecated("LoadBuildConfiguration is now top-level", "0.13.0")
	val LoadBuildConfiguration = sbt.LoadBuildConfiguration

	final class EvaluatedConfigurations(val eval: Eval, val settings: Seq[Setting[_]])
	final case class InjectSettings(global: Seq[Setting[_]], project: Seq[Setting[_]], projectLoaded: ClassLoader => Seq[Setting[_]])

	@deprecated("LoadedDefinitions is now top-level", "0.13.0")
	type LoadedDefinitions = sbt.LoadedDefinitions
	@deprecated("LoadedPlugins is now top-level", "0.13.0")
	type LoadedPlugins = sbt.LoadedPlugins
	@deprecated("BuildUnit is now top-level", "0.13.0")
	type BuildUnit = sbt.BuildUnit
	@deprecated("LoadedBuild is now top-level", "0.13.0")
	type LoadedBuild = sbt.LoadedBuild
	@deprecated("PartBuild is now top-level", "0.13.0")
	type PartBuild = sbt.PartBuild
	@deprecated("BuildUnitBase is now top-level", "0.13.0")
	type BuildUnitBase = sbt.BuildUnitBase
	@deprecated("PartBuildUnit is now top-level", "0.13.0")
	type PartBuildUnit = sbt.PartBuildUnit
	@deprecated("Use BuildUtil.apply", "0.13.0")
	def buildUtil(root: URI, units: Map[URI, sbt.LoadedBuildUnit], keyIndex: KeyIndex, data: Settings[Scope]): BuildUtil[ResolvedProject] = BuildUtil(root, units, keyIndex, data)
>>>>>>> 748ff345
}

final case class LoadBuildConfiguration(
    stagingDirectory: File,
    classpath: Seq[Attributed[File]],
    loader: ClassLoader,
    compilers: Compilers,
    evalPluginDef: (sbt.BuildStructure, State) => PluginData,
    definesClass: DefinesClass,
    delegates: sbt.LoadedBuild => Scope => Seq[Scope],
    scopeLocal: ScopeLocal,
    pluginManagement: PluginManagement,
    injectSettings: Load.InjectSettings,
    globalPlugin: Option[GlobalPlugin],
    extraBuilds: Seq[URI],
    log: Logger) {
  @deprecated("Use `classpath`.", "0.13.0")
  lazy val globalPluginClasspath = classpath
  @deprecated("Use `pluginManagement.initialLoader`.", "0.13.0")
  lazy val globalPluginLoader = pluginManagement.initialLoader
  lazy val globalPluginNames = if (classpath.isEmpty) Nil else Load.getPluginNames(classpath, pluginManagement.initialLoader)
}

final class IncompatiblePluginsException(msg: String, cause: Throwable) extends Exception(msg, cause)<|MERGE_RESOLUTION|>--- conflicted
+++ resolved
@@ -3,7 +3,6 @@
  */
 package sbt
 
-<<<<<<< HEAD
 import java.io.File
 import java.net.{ URI, URL }
 import compiler.{ Eval, EvalImports }
@@ -273,7 +272,7 @@
     loaders updatePluginManagement PluginManagement.extractOverrides(unit.plugins.fullClasspath)
 
   def addResolvers(unit: sbt.BuildUnit, isRoot: Boolean, loaders: BuildLoader): BuildLoader =
-    unit.definitions.builds.flatMap(_.buildLoaders) match {
+    unit.definitions.builds.flatMap(_.buildLoaders).toList match {
       case Nil => loaders
       case x :: xs =>
         import Alternatives._
@@ -888,733 +887,6 @@
   type PartBuildUnit = sbt.PartBuildUnit
   @deprecated("Use BuildUtil.apply", "0.13.0")
   def buildUtil(root: URI, units: Map[URI, sbt.LoadedBuildUnit], keyIndex: KeyIndex, data: Settings[Scope]): BuildUtil[ResolvedProject] = BuildUtil(root, units, keyIndex, data)
-=======
-	import java.io.File
-	import java.net.{URI,URL}
-	import compiler.{Eval,EvalImports}
-	import classpath.ClasspathUtilities
-	import scala.annotation.tailrec
-	import collection.mutable
-	import Compiler.Compilers
-	import inc.{FileValueCache, Locate}
-	import Project.{inScope,makeSettings}
-	import Def.{isDummy, ScopedKey, ScopeLocal, Setting}
-	import Keys.{appConfiguration, baseDirectory, configuration, fullResolvers, fullClasspath, pluginData, streams, thisProject, thisProjectRef, update}
-	import Keys.{exportedProducts, loadedBuild, onLoadMessage, resolvedScoped, sbtPlugin, scalacOptions, taskDefinitionKey}
-	import tools.nsc.reporters.ConsoleReporter
-	import Attributed.data
-	import Scope.{GlobalScope, ThisScope}
-	import Types.const
-	import BuildPaths._
-	import BuildStreams._
-	import Locate.DefinesClass
-
-object Load
-{
-	// note that there is State passed in but not pulled out
-	def defaultLoad(state: State, baseDirectory: File, log: Logger, isPlugin: Boolean = false, topLevelExtras: List[URI] = Nil): (() => Eval, sbt.BuildStructure) =
-	{
-		val globalBase = getGlobalBase(state)
-		val base = baseDirectory.getCanonicalFile
-		val definesClass = FileValueCache(Locate.definesClass _)
-		val rawConfig = defaultPreGlobal(state, base, definesClass.get, globalBase, log)
-		val config0 = defaultWithGlobal(state, base, rawConfig, globalBase, log)
-		val config = if(isPlugin) enableSbtPlugin(config0) else config0.copy(extraBuilds = topLevelExtras)
-		val result = apply(base, state, config)
-		definesClass.clear()
-		result
-	}
-	def defaultPreGlobal(state: State, baseDirectory: File, definesClass: DefinesClass, globalBase: File, log: Logger): sbt.LoadBuildConfiguration =
-	{
-		val provider = state.configuration.provider
-		val scalaProvider = provider.scalaProvider
-		val stagingDirectory = getStagingDirectory(state, globalBase).getCanonicalFile
-		val loader = getClass.getClassLoader
-		val classpath = Attributed.blankSeq(provider.mainClasspath ++ scalaProvider.jars)
-		val compilers = Compiler.compilers(ClasspathOptions.boot)(state.configuration, log)
-		val evalPluginDef = EvaluateTask.evalPluginDef(log) _
-		val delegates = defaultDelegates
-		val initialID = baseDirectory.getName
-		val pluginMgmt = PluginManagement(loader)
-		val inject = InjectSettings(injectGlobal(state), Nil, const(Nil))
-		new sbt.LoadBuildConfiguration(stagingDirectory, classpath, loader, compilers, evalPluginDef, definesClass, delegates,
-			EvaluateTask.injectStreams, pluginMgmt, inject, None, Nil, log)
-	}
-	def injectGlobal(state: State): Seq[Setting[_]] =
-		(appConfiguration in GlobalScope :== state.configuration) +:
-		LogManager.settingsLogger(state) +:
-		EvaluateTask.injectSettings
-	def defaultWithGlobal(state: State, base: File, rawConfig: sbt.LoadBuildConfiguration, globalBase: File, log: Logger): sbt.LoadBuildConfiguration =
-	{
-		val globalPluginsDir = getGlobalPluginsDirectory(state, globalBase)
-		val withGlobal = loadGlobal(state, base, globalPluginsDir, rawConfig)
-		val globalSettings = configurationSources(getGlobalSettingsDirectory(state, globalBase))
-		loadGlobalSettings(base, globalBase, globalSettings, withGlobal)
-	}
-
-	def loadGlobalSettings(base: File, globalBase: File, files: Seq[File], config: sbt.LoadBuildConfiguration): sbt.LoadBuildConfiguration =
-	{
-		val compiled: ClassLoader => Seq[Setting[_]]  =
-			if(files.isEmpty || base == globalBase) const(Nil) else buildGlobalSettings(globalBase, files, config)
-		config.copy(injectSettings = config.injectSettings.copy(projectLoaded = compiled))
-	}
-	def buildGlobalSettings(base: File, files: Seq[File], config: sbt.LoadBuildConfiguration): ClassLoader => Seq[Setting[_]] =
-	{
-		val eval = mkEval(data(config.classpath), base, defaultEvalOptions)
-		val imports = BuildUtil.baseImports ++ BuildUtil.importAllRoot(config.globalPluginNames)
-		loader => EvaluateConfigurations(eval, files, imports)(loader).settings
-	}
-	def loadGlobal(state: State, base: File, global: File, config: sbt.LoadBuildConfiguration): sbt.LoadBuildConfiguration =
-		if(base != global && global.exists) {
-			val gp = GlobalPlugin.load(global, state, config)
-			val pm = setGlobalPluginLoader(gp, config.pluginManagement)
-			val cp = (gp.data.fullClasspath ++ config.classpath).distinct
-			config.copy(globalPlugin = Some(gp), pluginManagement = pm, classpath = cp)
-		} else
-			config
-
-	private[this] def setGlobalPluginLoader(gp: GlobalPlugin, pm: PluginManagement): PluginManagement =
-	{
-		val newLoader = ClasspathUtilities.toLoader(data(gp.data.fullClasspath), pm.initialLoader)
-		pm.copy(initialLoader = newLoader)
-	}
-
-	def defaultDelegates: sbt.LoadedBuild => Scope => Seq[Scope] = (lb: sbt.LoadedBuild) => {
-		val rootProject = getRootProject(lb.units)
-		def resolveRef(project: Reference): ResolvedReference = Scope.resolveReference(lb.root, rootProject, project)
-		Scope.delegates(
-			lb.allProjectRefs,
-			(_: ResolvedProject).configurations.map(c => ConfigKey(c.name)),
-			resolveRef,
-			rootProject,
-			project => projectInherit(lb, project),
-			(project, config) => configInherit(lb, project, config, rootProject),
-			task => task.extend,
-			(project, extra) => Nil
-		)
-	}
-	def configInherit(lb: sbt.LoadedBuild, ref: ResolvedReference, config: ConfigKey, rootProject: URI => String): Seq[ConfigKey] =
-		ref match
-		{
-			case pr: ProjectRef => configInheritRef(lb, pr, config)
-			case BuildRef(uri) => configInheritRef(lb, ProjectRef(uri, rootProject(uri)), config)
-		}
-	def configInheritRef(lb: sbt.LoadedBuild, ref: ProjectRef, config: ConfigKey): Seq[ConfigKey] =
-		configurationOpt(lb.units, ref.build, ref.project, config).toList.flatMap(_.extendsConfigs).map(c => ConfigKey(c.name))
-
-	def projectInherit(lb: sbt.LoadedBuild, ref: ProjectRef): Seq[ProjectRef] =
-		getProject(lb.units, ref.build, ref.project).delegates
-
-		// build, load, and evaluate all units.
-		//  1) Compile all plugin definitions
-		//  2) Evaluate plugin definitions to obtain and compile plugins and get the resulting classpath for the build definition
-		//  3) Instantiate Plugins on that classpath
-		//  4) Compile all build definitions using plugin classpath
-		//  5) Load build definitions.
-		//  6) Load all configurations using build definitions and plugins (their classpaths and loaded instances).
-		//  7) Combine settings from projects, plugins, and configurations
-		//  8) Evaluate settings
-	def apply(rootBase: File, s: State, config: sbt.LoadBuildConfiguration): (() => Eval, sbt.BuildStructure) =
-	{
-		// load, which includes some resolution, but can't fill in project IDs yet, so follow with full resolution
-		val loaded = resolveProjects(load(rootBase, s, config))
-		val projects = loaded.units
-		lazy val rootEval = lazyEval(loaded.units(loaded.root).unit)
-		val settings = finalTransforms(buildConfigurations(loaded, getRootProject(projects), config.injectSettings))
-		val delegates = config.delegates(loaded)
-		val data = Def.make(settings)(delegates, config.scopeLocal, Project.showLoadingKey( loaded ) )
-		Project.checkTargets(data) foreach error
-		val index = structureIndex(data, settings, loaded.extra(data), projects)
-		val streams = mkStreams(projects, loaded.root, data)
-		(rootEval, new sbt.BuildStructure(projects, loaded.root, settings, data, index, streams, delegates, config.scopeLocal))
-	}
-
-	// map dependencies on the special tasks:
-	// 1. the scope of 'streams' is the same as the defining key and has the task axis set to the defining key
-	// 2. the defining key is stored on constructed tasks: used for error reporting among other things
-	// 3. resolvedScoped is replaced with the defining key as a value
-	// Note: this must be idempotent.
-	def finalTransforms(ss: Seq[Setting[_]]): Seq[Setting[_]] =
-	{
-		def mapSpecial(to: ScopedKey[_]) = new (ScopedKey ~> ScopedKey){ def apply[T](key: ScopedKey[T]) =
-			if(key.key == streams.key)
-				ScopedKey(Scope.fillTaskAxis(Scope.replaceThis(to.scope)(key.scope), to.key), key.key)
-			else key
-		}
-		def setDefining[T] = (key: ScopedKey[T], value: T) => value match {
-			case tk: Task[t] => setDefinitionKey(tk, key).asInstanceOf[T]
-			case ik: InputTask[t] => ik.mapTask( tk => setDefinitionKey(tk, key) ).asInstanceOf[T]
-			case _ => value
-		}
-		def setResolved(defining: ScopedKey[_]) = new (ScopedKey ~> Option) { def apply[T](key: ScopedKey[T]): Option[T] =
-			key.key match
-			{
-				case resolvedScoped.key => Some(defining.asInstanceOf[T])
-				case _ => None
-			}
-		}
-		ss.map(s => s mapConstant setResolved(s.key) mapReferenced mapSpecial(s.key) mapInit setDefining )
-	}
-	def setDefinitionKey[T](tk: Task[T], key: ScopedKey[_]): Task[T] =
-		if(isDummy(tk)) tk else Task(tk.info.set(Keys.taskDefinitionKey, key), tk.work)
-
-	def structureIndex(data: Settings[Scope], settings: Seq[Setting[_]], extra: KeyIndex => BuildUtil[_], projects: Map[URI, LoadedBuildUnit]): sbt.StructureIndex =
-	{
-		val keys = Index.allKeys(settings)
-		val attributeKeys = Index.attributeKeys(data) ++ keys.map(_.key)
-		val scopedKeys = keys ++ data.allKeys( (s,k) => ScopedKey(s,k))
-		val projectsMap = projects.mapValues(_.defined.keySet).toMap
-		val keyIndex = KeyIndex(scopedKeys, projectsMap)
-		val aggIndex = KeyIndex.aggregate(scopedKeys, extra(keyIndex), projectsMap)
-		new sbt.StructureIndex(Index.stringToKeyMap(attributeKeys), Index.taskToKeyMap(data), Index.triggers(data), keyIndex, aggIndex)
-	}
-
-		// Reevaluates settings after modifying them.  Does not recompile or reload any build components.
-	def reapply(newSettings: Seq[Setting[_]], structure: sbt.BuildStructure)(implicit display: Show[ScopedKey[_]]): sbt.BuildStructure =
-	{
-		val transformed = finalTransforms(newSettings)
-		val newData = makeSettings(transformed, structure.delegates, structure.scopeLocal)
-		val newIndex = structureIndex(newData, transformed, index => BuildUtil(structure.root, structure.units, index, newData), structure.units)
-		val newStreams = mkStreams(structure.units, structure.root, newData)
-		new sbt.BuildStructure(units = structure.units, root = structure.root, settings = transformed, data = newData, index = newIndex, streams = newStreams, delegates = structure.delegates, scopeLocal = structure.scopeLocal)
-	}
-
-	def isProjectThis(s: Setting[_]) = s.key.scope.project match { case This | Select(ThisProject) => true; case _ => false }
-	def buildConfigurations(loaded: sbt.LoadedBuild, rootProject: URI => String, injectSettings: InjectSettings): Seq[Setting[_]] =
-	{
-		((loadedBuild in GlobalScope :== loaded) +:
-		transformProjectOnly(loaded.root, rootProject, injectSettings.global)) ++
-		inScope(GlobalScope)( pluginGlobalSettings(loaded) ++ loaded.autos.globalSettings ) ++
-		loaded.units.toSeq.flatMap { case (uri, build) =>
-			val plugins = build.unit.plugins.detected.plugins.values
-			val pluginBuildSettings = plugins.flatMap(_.buildSettings) ++ loaded.autos.buildSettings(uri)
-			val pluginNotThis = plugins.flatMap(_.settings) filterNot isProjectThis
-			val projectSettings = build.defined flatMap { case (id, project) =>
-				val ref = ProjectRef(uri, id)
-				val defineConfig: Seq[Setting[_]] = for(c <- project.configurations) yield ( (configuration in (ref, ConfigKey(c.name))) :== c)
-				val builtin: Seq[Setting[_]] = (thisProject :== project) +: (thisProjectRef :== ref) +: defineConfig
-				val settings = builtin ++ project.settings ++ injectSettings.project
-				// map This to thisScope, Select(p) to mapRef(uri, rootProject, p)
-				transformSettings(projectScope(ref), uri, rootProject, settings)
-			}
-			val buildScope = Scope(Select(BuildRef(uri)), Global, Global, Global)
-			val buildBase = baseDirectory :== build.localBase
-			val buildSettings = transformSettings(buildScope, uri, rootProject, pluginNotThis ++ pluginBuildSettings ++ (buildBase +: build.buildSettings))
-			buildSettings ++ projectSettings
-		}
-	}
-	@deprecated("Does not account for AutoPlugins and will be made private.", "0.13.2")
-	def pluginGlobalSettings(loaded: sbt.LoadedBuild): Seq[Setting[_]] =
-		loaded.units.toSeq flatMap { case (_, build) =>
-			build.unit.plugins.detected.plugins.values flatMap { _.globalSettings }
-		}
-
-	@deprecated("No longer used.", "0.13.0")
-	def extractSettings(plugins: Seq[Plugin]): (Seq[Setting[_]], Seq[Setting[_]], Seq[Setting[_]]) =
-		(plugins.flatMap(_.settings), plugins.flatMap(_.projectSettings), plugins.flatMap(_.buildSettings))
-
-	def transformProjectOnly(uri: URI, rootProject: URI => String, settings: Seq[Setting[_]]): Seq[Setting[_]] =
-		Project.transform(Scope.resolveProject(uri, rootProject), settings)
-	def transformSettings(thisScope: Scope, uri: URI, rootProject: URI => String, settings: Seq[Setting[_]]): Seq[Setting[_]] =
-		Project.transform(Scope.resolveScope(thisScope, uri, rootProject), settings)
-	def projectScope(project: Reference): Scope  =  Scope(Select(project), Global, Global, Global)
-
-	def lazyEval(unit: sbt.BuildUnit): () => Eval =
-	{
-		lazy val eval = mkEval(unit)
-		() => eval
-	}
-	def mkEval(unit: sbt.BuildUnit): Eval = mkEval(unit.definitions, unit.plugins, unit.plugins.pluginData.scalacOptions)
-	def mkEval(defs: sbt.LoadedDefinitions, plugs: sbt.LoadedPlugins, options: Seq[String]): Eval =
-		mkEval(defs.target ++ plugs.classpath, defs.base, options)
-	def mkEval(classpath: Seq[File], base: File, options: Seq[String]): Eval =
-		new Eval(options, classpath, s => new ConsoleReporter(s), Some(evalOutputDirectory(base)))
-
-	def configurations(srcs: Seq[File], eval: () => Eval, imports: Seq[String]): ClassLoader => LoadedSbtFile =
-		if(srcs.isEmpty) const(LoadedSbtFile.empty) else EvaluateConfigurations(eval(), srcs, imports)
-
-	def load(file: File, s: State, config: sbt.LoadBuildConfiguration): sbt.PartBuild =
-		load(file, builtinLoader(s, config.copy(pluginManagement = config.pluginManagement.shift, extraBuilds = Nil)), config.extraBuilds.toList )
-	def builtinLoader(s: State, config: sbt.LoadBuildConfiguration): BuildLoader =
-	{
-		val fail = (uri: URI) => sys.error("Invalid build URI (no handler available): " + uri)
-		val resolver = (info: BuildLoader.ResolveInfo) => RetrieveUnit(info)
-		val build = (info: BuildLoader.BuildInfo) => Some(() => loadUnit(info.uri, info.base, info.state, info.config))
-		val components = BuildLoader.components(resolver, build, full = BuildLoader.componentLoader)
-		BuildLoader(components, fail, s, config)
-	}
-	def load(file: File, loaders: BuildLoader, extra: List[URI]): sbt.PartBuild = loadURI(IO.directoryURI(file), loaders, extra)
-	def loadURI(uri: URI, loaders: BuildLoader, extra: List[URI]): sbt.PartBuild =
-	{
-		IO.assertAbsolute(uri)
-		val (referenced, map, newLoaders) = loadAll(uri :: extra, Map.empty, loaders, Map.empty)
-		checkAll(referenced, map)
-		val build = new sbt.PartBuild(uri, map)
-		newLoaders transformAll build
-	}
-	def addOverrides(unit: sbt.BuildUnit, loaders: BuildLoader): BuildLoader =
-		loaders updatePluginManagement PluginManagement.extractOverrides(unit.plugins.fullClasspath)
-
-	def addResolvers(unit: sbt.BuildUnit, isRoot: Boolean, loaders: BuildLoader): BuildLoader =
-		unit.definitions.builds.flatMap(_.buildLoaders).toList match
-		{
-			case Nil => loaders
-			case x :: xs =>
-				import Alternatives._
-				val resolver = (x /: xs){ _ | _ }
-				if(isRoot) loaders.setRoot(resolver) else loaders.addNonRoot(unit.uri, resolver)
-		}
-
-	def loaded(unit: sbt.BuildUnit): (sbt.PartBuildUnit, List[ProjectReference]) =
-	{
-		val defined = projects(unit)
-		if(defined.isEmpty) sys.error("No projects defined in build unit " + unit)
-
-		// since base directories are resolved at this point (after 'projects'),
-		//   we can compare Files instead of converting to URIs
-		def isRoot(p: Project) = p.base == unit.localBase
-
-		val externals = referenced(defined).toList
-		val explicitRoots = unit.definitions.builds.flatMap(_.rootProject)
-		val projectsInRoot = if(explicitRoots.isEmpty) defined.filter(isRoot) else explicitRoots
-		val rootProjects = if(projectsInRoot.isEmpty) defined.head :: Nil else projectsInRoot
-		(new sbt.PartBuildUnit(unit, defined.map(d => (d.id, d)).toMap, rootProjects.map(_.id), buildSettings(unit)), externals)
-	}
-	def buildSettings(unit: sbt.BuildUnit): Seq[Setting[_]] =
-	{
-		val buildScope = GlobalScope.copy(project = Select(BuildRef(unit.uri)))
-		val resolve = Scope.resolveBuildScope(buildScope, unit.uri)
-		Project.transform(resolve, unit.definitions.builds.flatMap(_.settings))
-	}
-
-	@tailrec def loadAll(bases: List[URI], references: Map[URI, List[ProjectReference]], loaders: BuildLoader, builds: Map[URI, sbt.PartBuildUnit]): (Map[URI, List[ProjectReference]], Map[URI, sbt.PartBuildUnit], BuildLoader) =
-		bases match
-		{
-			case b :: bs =>
-				if(builds contains b)
-					loadAll(bs, references, loaders, builds)
-				else
-				{
-					val (loadedBuild, refs) = loaded(loaders(b))
-					checkBuildBase(loadedBuild.unit.localBase)
-					val newLoader = addOverrides(loadedBuild.unit, addResolvers(loadedBuild.unit, builds.isEmpty, loaders.resetPluginDepth))
-					// it is important to keep the load order stable, so we sort the remaining URIs
-					val remainingBases = (refs.flatMap(Reference.uri) reverse_::: bs).sorted
-					loadAll(remainingBases, references.updated(b, refs), newLoader, builds.updated(b, loadedBuild))
-				}
-			case Nil => (references, builds, loaders)
-		}
-	def checkProjectBase(buildBase: File, projectBase: File)
-	{
-		checkDirectory(projectBase)
-		assert(buildBase == projectBase || IO.relativize(buildBase, projectBase).isDefined, "Directory " + projectBase + " is not contained in build root " + buildBase)
-	}
-	def checkBuildBase(base: File) = checkDirectory(base)
-	def checkDirectory(base: File)
-	{
-		assert(base.isAbsolute, "Not absolute: " + base)
-		if(base.isFile)
-			sys.error("Not a directory: " + base)
-		else if(!base.exists)
-			IO createDirectory base
-	}
-	def resolveAll(builds: Map[URI, sbt.PartBuildUnit]): Map[URI, sbt.LoadedBuildUnit] =
-	{
-		val rootProject = getRootProject(builds)
-		builds map { case (uri,unit) =>
-			(uri, unit.resolveRefs( ref => Scope.resolveProjectRef(uri, rootProject, ref) ))
-		} toMap;
-	}
-	def checkAll(referenced: Map[URI, List[ProjectReference]], builds: Map[URI, sbt.PartBuildUnit])
-	{
-		val rootProject = getRootProject(builds)
-		for( (uri, refs) <- referenced; ref <- refs)
-		{
-			val ProjectRef(refURI, refID) = Scope.resolveProjectRef(uri, rootProject, ref)
-			val loadedUnit = builds(refURI)
-			if(! (loadedUnit.defined contains refID) ) {
-				val projectIDs = loadedUnit.defined.keys.toSeq.sorted
-				sys.error("No project '" + refID + "' in '" + refURI + "'.\nValid project IDs: " + projectIDs.mkString(", "))
-			}
-		}
-	}
-
-	def resolveBase(against: File): Project => Project =
-	{
-		def resolve(f: File) =
-		{
-			val fResolved = new File(IO.directoryURI(IO.resolve(against, f)))
-			checkProjectBase(against, fResolved)
-			fResolved
-		}
-		p => p.copy(base = resolve(p.base))
-	}
-	def resolveProjects(loaded: sbt.PartBuild): sbt.LoadedBuild =
-	{
-		val rootProject = getRootProject(loaded.units)
-		val units = loaded.units map { case (uri, unit) =>
-			IO.assertAbsolute(uri)
-			(uri, resolveProjects(uri, unit, rootProject))
-		}
-		new sbt.LoadedBuild(loaded.root, units)
-	}
-	def resolveProjects(uri: URI, unit: sbt.PartBuildUnit, rootProject: URI => String): sbt.LoadedBuildUnit =
-	{
-		IO.assertAbsolute(uri)
-		val resolve = (_: Project).resolve(ref => Scope.resolveProjectRef(uri, rootProject, ref))
-		new sbt.LoadedBuildUnit(unit.unit, unit.defined mapValues resolve toMap, unit.rootProjects, unit.buildSettings)
-	}
-	def projects(unit: sbt.BuildUnit): Seq[Project] =
-	{
-		// we don't have the complete build graph loaded, so we don't have the rootProject function yet.
-		//  Therefore, we use resolveProjectBuild instead of resolveProjectRef.  After all builds are loaded, we can fully resolve ProjectReferences.
-		val resolveBuild = (_: Project).resolveBuild(ref => Scope.resolveProjectBuild(unit.uri, ref))
-		// although the default loader will resolve the project base directory, other loaders may not, so run resolveBase here as well
-		unit.definitions.projects.map(resolveBuild compose resolveBase(unit.localBase))
-	}
-	def getRootProject(map: Map[URI, sbt.BuildUnitBase]): URI => String =
-		uri => getBuild(map, uri).rootProjects.headOption getOrElse emptyBuild(uri)
-	def getConfiguration(map: Map[URI, sbt.LoadedBuildUnit], uri: URI, id: String, conf: ConfigKey): Configuration =
-		configurationOpt(map, uri, id, conf) getOrElse noConfiguration(uri, id, conf.name)
-	def configurationOpt(map: Map[URI, sbt.LoadedBuildUnit], uri: URI, id: String, conf: ConfigKey): Option[Configuration] =
-		getProject(map, uri, id).configurations.find(_.name == conf.name)
-
-	def getProject(map: Map[URI, sbt.LoadedBuildUnit], uri: URI, id: String): ResolvedProject =
-		getBuild(map, uri).defined.getOrElse(id, noProject(uri, id))
-	def getBuild[T](map: Map[URI, T], uri: URI): T =
-		map.getOrElse(uri, noBuild(uri))
-
-	def emptyBuild(uri: URI) = sys.error(s"No root project defined for build unit '$uri'")
-	def noBuild(uri: URI) = sys.error(s"Build unit '$uri' not defined.")
-	def noProject(uri: URI, id: String) = sys.error(s"No project '$id' defined in '$uri'.")
-	def noConfiguration(uri: URI, id: String, conf: String) = sys.error(s"No configuration '$conf' defined in project '$id' in '$uri'")
-
-	def loadUnit(uri: URI, localBase: File, s: State, config: sbt.LoadBuildConfiguration): sbt.BuildUnit =
-	{
-		val normBase = localBase.getCanonicalFile
-		val defDir = projectStandard(normBase)
-
-		val plugs = plugins(defDir, s, config.copy(pluginManagement = config.pluginManagement.forPlugin))
-		val defsScala = plugs.detected.builds.values
-
-		lazy val eval = mkEval(plugs.classpath, defDir, plugs.pluginData.scalacOptions)
-		val initialProjects = defsScala.flatMap(b => projectsFromBuild(b, normBase))
-
-		val memoSettings = new mutable.HashMap[File, LoadedSbtFile]
-		def loadProjects(ps: Seq[Project]) = loadTransitive(ps, normBase, plugs, () => eval, config.injectSettings, Nil, memoSettings, config.log)
-		val loadedProjectsRaw = loadProjects(initialProjects)
-		val hasRoot = loadedProjectsRaw.exists(_.base == normBase) || defsScala.exists(_.rootProject.isDefined)
-		val (loadedProjects, defaultBuildIfNone) =
-			if(hasRoot)
-				(loadedProjectsRaw, Build.defaultEmpty)
-			else {
-				val existingIDs = loadedProjectsRaw.map(_.id)
-				val refs = existingIDs.map(id => ProjectRef(uri, id))
-				val defaultID = autoID(normBase, config.pluginManagement.context, existingIDs)
-				val b = Build.defaultAggregated(defaultID, refs)
-				val defaultProjects = loadProjects(projectsFromBuild(b, normBase))
-				(defaultProjects ++ loadedProjectsRaw, b)
-			}
-
-		val defs = if(defsScala.isEmpty) defaultBuildIfNone :: Nil else defsScala
-		val loadedDefs = new sbt.LoadedDefinitions(defDir, Nil, plugs.loader, defs, loadedProjects, plugs.detected.builds.names)
-		new sbt.BuildUnit(uri, normBase, loadedDefs, plugs)
-	}
-
-	private[this] def autoID(localBase: File, context: PluginManagement.Context, existingIDs: Seq[String]): String =
-	{
-		def normalizeID(f: File) = Project.normalizeProjectID(f.getName) match {
-			case Right(id) => id
-			case Left(msg) => error(autoIDError(f, msg))
-		}
-		def nthParentName(f: File, i: Int): String =
-			if(f eq null) Build.defaultID(localBase) else if(i <= 0) normalizeID(f) else nthParentName(f.getParentFile, i - 1)
-		val pluginDepth = context.pluginProjectDepth
-		val postfix = "-build" * pluginDepth
-		val idBase = if(context.globalPluginProject) "global-plugins" else nthParentName(localBase, pluginDepth)
-		val tryID = idBase + postfix
-		if(existingIDs.contains(tryID)) Build.defaultID(localBase) else tryID
-	}
-
-	private[this] def autoIDError(base: File, reason: String): String =
-		"Could not derive root project ID from directory " + base.getAbsolutePath + ":\n" +
-			reason + "\nRename the directory or explicitly define a root project."
-
-	private[this] def projectsFromBuild(b: Build, base: File): Seq[Project] =
-		b.projectDefinitions(base).map(resolveBase(base))
-
-	private[this] def loadTransitive(newProjects: Seq[Project], buildBase: File, plugins: sbt.LoadedPlugins, eval: () => Eval, injectSettings: InjectSettings,
-		acc: Seq[Project], memoSettings: mutable.Map[File, LoadedSbtFile], log: Logger): Seq[Project] =
-	{
-		def loadSbtFiles(auto: AddSettings, base: File, autoPlugins: Seq[AutoPlugin], projectSettings: Seq[Setting[_]]): LoadedSbtFile =
-			loadSettings(auto, base, plugins, eval, injectSettings, memoSettings, autoPlugins, projectSettings)
-		def loadForProjects = newProjects map { project =>
-			val autoPlugins =
-				try plugins.detected.deducePlugins(project.plugins, log)
-				catch { case e: AutoPluginException => throw translateAutoPluginException(e, project) }
-			val autoConfigs = autoPlugins.flatMap(_.projectConfigurations)
-			val loadedSbtFiles = loadSbtFiles(project.auto, project.base, autoPlugins, project.settings)
-			// add the automatically selected settings, record the selected AutoPlugins, and register the automatically selected configurations
-			val transformed = project.copy(settings = loadedSbtFiles.settings).setAutoPlugins(autoPlugins).prefixConfigs(autoConfigs : _*)
-			(transformed, loadedSbtFiles.projects)
-		}
-		def defaultLoad = loadSbtFiles(AddSettings.defaultSbtFiles, buildBase, Nil, Nil).projects
-		val (nextProjects, loadedProjects) =
-			if(newProjects.isEmpty) // load the .sbt files in the root directory to look for Projects
-				(defaultLoad, acc)
-			else {
-				val (transformed, np) = loadForProjects.unzip
-				(np.flatten, transformed ++ acc)
-			}
-
-		if(nextProjects.isEmpty)
-			loadedProjects
-		else
-			loadTransitive(nextProjects, buildBase, plugins, eval, injectSettings, loadedProjects, memoSettings, log)
-	}
-	private[this] def translateAutoPluginException(e: AutoPluginException, project: Project): AutoPluginException =
-		e.withPrefix(s"Error determining plugins for project '${project.id}' in ${project.base}:\n")
-
-	private[this] def loadSettings(auto: AddSettings, projectBase: File, loadedPlugins: sbt.LoadedPlugins, eval: ()=>Eval, injectSettings: InjectSettings, memoSettings: mutable.Map[File, LoadedSbtFile], autoPlugins: Seq[AutoPlugin], buildScalaFiles: Seq[Setting[_]]): LoadedSbtFile =
-	{
-		lazy val defaultSbtFiles = configurationSources(projectBase)
-		def settings(ss: Seq[Setting[_]]) = new LoadedSbtFile(ss, Nil, Nil)
-		val loader = loadedPlugins.loader
-
-		def merge(ls: Seq[LoadedSbtFile]): LoadedSbtFile = (LoadedSbtFile.empty /: ls) { _ merge _ }
-		def loadSettings(fs: Seq[File]): LoadedSbtFile =
-			merge( fs.sortBy(_.getName).map(memoLoadSettingsFile) )
-		def memoLoadSettingsFile(src: File): LoadedSbtFile = memoSettings.get(src) getOrElse {
-			val lf = loadSettingsFile(src)
-			memoSettings.put(src, lf.clearProjects) // don't load projects twice
-			lf
-		}
-		def loadSettingsFile(src: File): LoadedSbtFile =
-			EvaluateConfigurations.evaluateSbtFile(eval(), src, IO.readLines(src), loadedPlugins.detected.imports, 0)(loader)
-
-		import AddSettings.{User,SbtFiles,DefaultSbtFiles,Plugins,AutoPlugins,Sequence,BuildScalaFiles}
-		def pluginSettings(f: Plugins) = {
-			val included = loadedPlugins.detected.plugins.values.filter(f.include) // don't apply the filter to AutoPlugins, only Plugins
-			included.flatMap(p => p.settings.filter(isProjectThis) ++ p.projectSettings)
-		}
-		// Filter the AutoPlugin settings we included based on which ones are
-		// intended in the AddSettings.AutoPlugins filter.
-		def autoPluginSettings(f: AutoPlugins) =
-			autoPlugins.filter(f.include).flatMap(_.projectSettings)
-
-		def expand(auto: AddSettings): LoadedSbtFile = auto match {
-			case BuildScalaFiles => settings(buildScalaFiles)
-			case User => settings(injectSettings.projectLoaded(loader))
-			case sf: SbtFiles => loadSettings( sf.files.map(f => IO.resolve(projectBase, f)))
-			case sf: DefaultSbtFiles => loadSettings( defaultSbtFiles.filter(sf.include))
-			case p: Plugins => settings(pluginSettings(p))
-			case p: AutoPlugins => settings(autoPluginSettings(p))
-			case q: Sequence => (LoadedSbtFile.empty /: q.sequence) { (b,add) => b.merge( expand(add) ) }
-		}
-		expand(auto)
-	}
-
-	@deprecated("No longer used.", "0.13.0")
-	def globalPluginClasspath(globalPlugin: Option[GlobalPlugin]): Seq[Attributed[File]] =
-		globalPlugin match
-		{
-			case Some(cp) => cp.data.fullClasspath
-			case None => Nil
-		}
-	val autoPluginSettings: Seq[Setting[_]] = inScope(GlobalScope in LocalRootProject)(Seq(
-		sbtPlugin :== true,
-		pluginData := {
-			val prod = (exportedProducts in Configurations.Runtime).value
-			val cp = (fullClasspath in Configurations.Runtime).value
-			val opts = (scalacOptions in Configurations.Compile).value
-			PluginData(removeEntries(cp, prod), prod, Some(fullResolvers.value), Some(update.value), opts)
-		},
-		onLoadMessage := ("Loading project definition from " + baseDirectory.value)
-	))
-	private[this] def removeEntries(cp: Seq[Attributed[File]], remove: Seq[Attributed[File]]): Seq[Attributed[File]] =
-	{
-		val files = data(remove).toSet
-		cp filter { f => !files.contains(f.data) }
-	}
-
-	def enableSbtPlugin(config: sbt.LoadBuildConfiguration): sbt.LoadBuildConfiguration =
-		config.copy(injectSettings = config.injectSettings.copy(
-			global = autoPluginSettings ++ config.injectSettings.global,
-			project = config.pluginManagement.inject ++ config.injectSettings.project
-		))
-	def activateGlobalPlugin(config: sbt.LoadBuildConfiguration): sbt.LoadBuildConfiguration =
-		config.globalPlugin match
-		{
-			case Some(gp) => config.copy(injectSettings = config.injectSettings.copy(project = gp.inject))
-			case None => config
-		}
-	def plugins(dir: File, s: State, config: sbt.LoadBuildConfiguration): sbt.LoadedPlugins =
-		if(hasDefinition(dir))
-			buildPlugins(dir, s, enableSbtPlugin(activateGlobalPlugin(config)))
-		else
-			noPlugins(dir, config)
-
-	def hasDefinition(dir: File) =
-	{
-		import Path._
-		!(dir * -GlobFilter(DefaultTargetName)).get.isEmpty
-	}
-	def noPlugins(dir: File, config: sbt.LoadBuildConfiguration): sbt.LoadedPlugins =
-		loadPluginDefinition(dir, config, PluginData(config.classpath, None, None))
-	def buildPlugins(dir: File, s: State, config: sbt.LoadBuildConfiguration): sbt.LoadedPlugins =
-		loadPluginDefinition(dir, config, buildPluginDefinition(dir, s, config))
-
-	def loadPluginDefinition(dir: File, config: sbt.LoadBuildConfiguration, pluginData: PluginData): sbt.LoadedPlugins =
-	{
-		val (definitionClasspath, pluginLoader) = pluginDefinitionLoader(config, pluginData)
-		loadPlugins(dir, pluginData.copy(dependencyClasspath = definitionClasspath), pluginLoader)
-	}
-	def pluginDefinitionLoader(config: sbt.LoadBuildConfiguration, dependencyClasspath: Seq[Attributed[File]]): (Seq[Attributed[File]], ClassLoader) =
-		pluginDefinitionLoader(config, dependencyClasspath, Nil)
-	def pluginDefinitionLoader(config: sbt.LoadBuildConfiguration, pluginData: PluginData): (Seq[Attributed[File]], ClassLoader) =
-		pluginDefinitionLoader(config, pluginData.dependencyClasspath, pluginData.definitionClasspath)
-	def pluginDefinitionLoader(config: sbt.LoadBuildConfiguration, depcp: Seq[Attributed[File]], defcp: Seq[Attributed[File]]): (Seq[Attributed[File]], ClassLoader) =
-	{
-		val definitionClasspath =
-			if(depcp.isEmpty)
-				config.classpath
-			else
-				(depcp ++ config.classpath).distinct
-		val pm = config.pluginManagement
-		// only the dependencyClasspath goes in the common plugin class loader ...
-		def addToLoader() = pm.loader add Path.toURLs(data(depcp))
-
-		val parentLoader = if(depcp.isEmpty) pm.initialLoader else { addToLoader(); pm.loader }
-		val pluginLoader =
-			if(defcp.isEmpty)
-				parentLoader
-			else {
-				// ... the build definition classes get their own loader so that they don't conflict with other build definitions (#511)
-				ClasspathUtilities.toLoader(data(defcp), parentLoader)
-			}
-		(definitionClasspath, pluginLoader)
-	}
-	def buildPluginDefinition(dir: File, s: State, config: sbt.LoadBuildConfiguration): PluginData =
-	{
-		val (eval,pluginDef) = apply(dir, s, config)
-		val pluginState = Project.setProject(Load.initialSession(pluginDef, eval), pluginDef, s)
-		config.evalPluginDef(Project.structure(pluginState), pluginState)
-	}
-
-	@deprecated("Use ModuleUtilities.getCheckedObjects[Build].", "0.13.2")
-	def loadDefinitions(loader: ClassLoader, defs: Seq[String]): Seq[Build] =
-		defs map { definition => loadDefinition(loader, definition) }
-
-	@deprecated("Use ModuleUtilities.getCheckedObject[Build].", "0.13.2")
-	def loadDefinition(loader: ClassLoader, definition: String): Build =
-		ModuleUtilities.getObject(definition, loader).asInstanceOf[Build]
-
-	def loadPlugins(dir: File, data: PluginData, loader: ClassLoader): sbt.LoadedPlugins =
-		new sbt.LoadedPlugins(dir, data, loader, PluginDiscovery.discoverAll(data, loader))
-
-	@deprecated("Replaced by the more general PluginDiscovery.binarySourceModuleNames and will be made private.", "0.13.2")
-	def getPluginNames(classpath: Seq[Attributed[File]], loader: ClassLoader): Seq[String] =
-		PluginDiscovery.binarySourceModuleNames(classpath, loader, PluginDiscovery.Paths.Plugins, classOf[Plugin].getName)
-
-	@deprecated("Use PluginDiscovery.binaryModuleNames.", "0.13.2")
-	def binaryPlugins(classpath: Seq[File], loader: ClassLoader): Seq[String] =
-		PluginDiscovery.binaryModuleNames(classpath, loader, PluginDiscovery.Paths.Plugins)
-
-	@deprecated("Use PluginDiscovery.onClasspath", "0.13.2")
-	def onClasspath(classpath: Seq[File])(url: URL): Boolean =
-		PluginDiscovery.onClasspath(classpath)(url)
-
-	@deprecated("Use ModuleUtilities.getCheckedObjects[Plugin].", "0.13.2")
-	def loadPlugins(loader: ClassLoader, pluginNames: Seq[String]): Seq[Plugin] =
-		ModuleUtilities.getCheckedObjects[Plugin](pluginNames, loader).map(_._2)
-
-	@deprecated("Use ModuleUtilities.getCheckedObject[Plugin].", "0.13.2")
-	def loadPlugin(pluginName: String, loader: ClassLoader): Plugin =
-		ModuleUtilities.getCheckedObject[Plugin](pluginName, loader)
-
-	@deprecated("No longer used.", "0.13.2")
-	def findPlugins(analysis: inc.Analysis): Seq[String]  =  discover(analysis, "sbt.Plugin")
-
-	@deprecated("No longer used.", "0.13.2")
-	def findDefinitions(analysis: inc.Analysis): Seq[String]  =  discover(analysis, "sbt.Build")
-
-	@deprecated("Use PluginDiscovery.sourceModuleNames", "0.13.2")
-	def discover(analysis: inc.Analysis, subclasses: String*): Seq[String] =
-		PluginDiscovery.sourceModuleNames(analysis, subclasses : _*)
-
-	def initialSession(structure: sbt.BuildStructure, rootEval: () => Eval, s: State): SessionSettings = {
-		val session = s get Keys.sessionSettings
-		val currentProject = session map (_.currentProject) getOrElse Map.empty
-		val currentBuild = session map (_.currentBuild) filter (uri => structure.units.keys exists (uri ==)) getOrElse structure.root
-		new SessionSettings(currentBuild, projectMap(structure, currentProject), structure.settings, Map.empty, Nil, rootEval)
-	}
-
-	def initialSession(structure: sbt.BuildStructure, rootEval: () => Eval): SessionSettings =
-		new SessionSettings(structure.root, projectMap(structure, Map.empty), structure.settings, Map.empty, Nil, rootEval)
-
-	def projectMap(structure: sbt.BuildStructure, current: Map[URI, String]): Map[URI, String] =
-	{
-		val units = structure.units
-		val getRoot = getRootProject(units)
-		def project(uri: URI) = {
-			current get uri filter {
-				p => structure allProjects uri map (_.id) contains p
-			} getOrElse getRoot(uri)
-		}
-		units.keys.map(uri => (uri, project(uri))).toMap
-	}
-
-	def defaultEvalOptions: Seq[String] = Nil
-
-	@deprecated("Use BuildUtil.baseImports", "0.13.0")
-	def baseImports = BuildUtil.baseImports
-	@deprecated("Use BuildUtil.checkCycles", "0.13.0")
-	def checkCycles(units: Map[URI, sbt.LoadedBuildUnit]): Unit = BuildUtil.checkCycles(units)
-	@deprecated("Use BuildUtil.importAll", "0.13.0")
-	def importAll(values: Seq[String]): Seq[String] = BuildUtil.importAll(values)
-	@deprecated("Use BuildUtil.importAllRoot", "0.13.0")
-	def importAllRoot(values: Seq[String]): Seq[String] = BuildUtil.importAllRoot(values)
-	@deprecated("Use BuildUtil.rootedNames", "0.13.0")
-	def rootedName(s: String): String = BuildUtil.rootedName(s)
-	@deprecated("Use BuildUtil.getImports", "0.13.0")
-	def getImports(unit: sbt.BuildUnit): Seq[String] = BuildUtil.getImports(unit)
-
-	def referenced[PR <: ProjectReference](definitions: Seq[ProjectDefinition[PR]]): Seq[PR] = definitions flatMap { _.referenced }
-
-	@deprecated("LoadedBuildUnit is now top-level", "0.13.0")
-	type LoadedBuildUnit = sbt.LoadedBuildUnit
-
-	@deprecated("BuildStructure is now top-level", "0.13.0")
-	type BuildStructure = sbt.BuildStructure
-
-	@deprecated("StructureIndex is now top-level", "0.13.0")
-	type StructureIndex = sbt.StructureIndex
-
-	@deprecated("LoadBuildConfiguration is now top-level", "0.13.0")
-	type LoadBuildConfiguration = sbt.LoadBuildConfiguration
-	@deprecated("LoadBuildConfiguration is now top-level", "0.13.0")
-	val LoadBuildConfiguration = sbt.LoadBuildConfiguration
-
-	final class EvaluatedConfigurations(val eval: Eval, val settings: Seq[Setting[_]])
-	final case class InjectSettings(global: Seq[Setting[_]], project: Seq[Setting[_]], projectLoaded: ClassLoader => Seq[Setting[_]])
-
-	@deprecated("LoadedDefinitions is now top-level", "0.13.0")
-	type LoadedDefinitions = sbt.LoadedDefinitions
-	@deprecated("LoadedPlugins is now top-level", "0.13.0")
-	type LoadedPlugins = sbt.LoadedPlugins
-	@deprecated("BuildUnit is now top-level", "0.13.0")
-	type BuildUnit = sbt.BuildUnit
-	@deprecated("LoadedBuild is now top-level", "0.13.0")
-	type LoadedBuild = sbt.LoadedBuild
-	@deprecated("PartBuild is now top-level", "0.13.0")
-	type PartBuild = sbt.PartBuild
-	@deprecated("BuildUnitBase is now top-level", "0.13.0")
-	type BuildUnitBase = sbt.BuildUnitBase
-	@deprecated("PartBuildUnit is now top-level", "0.13.0")
-	type PartBuildUnit = sbt.PartBuildUnit
-	@deprecated("Use BuildUtil.apply", "0.13.0")
-	def buildUtil(root: URI, units: Map[URI, sbt.LoadedBuildUnit], keyIndex: KeyIndex, data: Settings[Scope]): BuildUtil[ResolvedProject] = BuildUtil(root, units, keyIndex, data)
->>>>>>> 748ff345
 }
 
 final case class LoadBuildConfiguration(
